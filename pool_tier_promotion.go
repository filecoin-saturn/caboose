--- conflicted
+++ resolved
@@ -7,12 +7,6 @@
 
 func updateActiveNodes(active *NodeRing, all *NodeHeap) error {
 	candidates := all.TopN(PoolConsiderationCount)
-<<<<<<< HEAD
-	for _, c := range candidates {
-		fmt.Println("Candidates", c.URL, c.PredictedThroughput)
-	}
-=======
->>>>>>> 73751785
 	added := 0
 	for _, c := range candidates {
 		if active.Contains(c) {
