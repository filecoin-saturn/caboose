package caboose_test

import (
	"context"
	"crypto/tls"
	"encoding/json"
	"net/http"
	"net/http/httptest"
	"net/url"
	"strings"
	"sync"
	"testing"
	"time"

	"github.com/stretchr/testify/require"

	"github.com/filecoin-saturn/caboose"
	"github.com/ipfs/go-cid"
	"github.com/multiformats/go-multicodec"
)

var defaultCabooseWeight = 20

func TestCabooseTransientFailures(t *testing.T) {
	ctx := context.Background()
	ch := BuildCabooseHarness(t, 3, 3)

	testCid, _ := cid.V1Builder{Codec: uint64(multicodec.Raw), MhType: uint64(multicodec.Sha2_256)}.Sum(testBlock)
	ch.fetchAndAssertSuccess(t, ctx, testCid)

	// All three nodes should return transient failures -> None get downvoted or removed
	// fetch fails
	ch.failNodesWithTransientErr(t, func(e *ep) bool {
		return true
	})
	require.EqualValues(t, 0, ch.nNodesAlive())
	_, err := ch.c.Get(ctx, testCid)
	require.Contains(t, err.Error(), "504")

	// run 50 fetches -> all nodes should still be in the ring
	ch.runFetchesForRandCids(50)
	require.EqualValues(t, 0, ch.nNodesAlive())
	require.EqualValues(t, 3, ch.getHashRingSize())

	weights := ch.getPoolWeights()
	require.Len(t, weights, 3)
	for _, w := range weights {
		require.EqualValues(t, defaultCabooseWeight, w)
	}

	// Only one node returns transient failure, it gets downvoted
	cnt := 0
	ch.recoverNodesFromTransientErr(t, func(e *ep) bool {
		if cnt < 2 {
			cnt++
			return true
		}
		return false
	})
	require.EqualValues(t, 2, ch.nNodesAlive())
	ch.fetchAndAssertSuccess(t, ctx, testCid)

	// assert node with transient failure is eventually downvoted
	ch.stopOrchestrator()
	i := 0
	require.Eventually(t, func() bool {
		randCid, _ := cid.V1Builder{Codec: uint64(multicodec.Raw), MhType: uint64(multicodec.Sha2_256)}.Sum([]byte{uint8(i)})
		i++
		_, _ = ch.c.Get(context.Background(), randCid)
		w := ch.getPoolWeights()
		for _, weight := range w {
			if weight < defaultCabooseWeight {
				return true
			}
		}
		return false

	}, 20*time.Second, 100*time.Millisecond)

	// but both the other nodes should have full weight
	weights = ch.getPoolWeights()
	cnt = 0

	for _, w := range weights {
		if w == defaultCabooseWeight {
			cnt++
		}
	}
	require.EqualValues(t, 2, cnt)
}

func TestCabooseFailures(t *testing.T) {
	ctx := context.Background()
	ch := BuildCabooseHarness(t, 3, 3)

	testCid, _ := cid.V1Builder{Codec: uint64(multicodec.Raw), MhType: uint64(multicodec.Sha2_256)}.Sum(testBlock)
	ch.fetchAndAssertSuccess(t, ctx, testCid)

	// fail primary
	ch.failedNodesAndAssertFetch(t, func(e *ep) bool {
		return e.cnt > 0 && e.valid
	}, 2, testCid)

	// fail primary and secondary.
	ch.failedNodesAndAssertFetch(t, func(e *ep) bool {
		return e.cnt > 0 && e.valid
	}, 1, testCid)

	// force pool down to the 1 remaining good node.
	ch.stopOrchestrator()
	ch.runFetchesForRandCids(50)
	ch.fetchAndAssertSuccess(t, ctx, testCid)

	// invalidate ALL nodes
	ch.failNodes(t, func(ep *ep) bool {
		return true
	})
	ch.runFetchesForRandCids(50)
	require.EqualValues(t, 0, ch.nNodesAlive())
	require.EqualValues(t, 0, ch.getHashRingSize())

	_, err := ch.c.Get(context.Background(), testCid)
	require.Error(t, err)

	// more nodes should populate
	ch.startOrchestrator()
	cnt := 0
	ch.recoverNodes(t, func(ep *ep) bool {
		if cnt == 0 {
			cnt++
			return true
		}
		return false
	})
	time.Sleep(time.Millisecond * 100)

	//steady state-ify
	ch.runFetchesForRandCids(50)
<<<<<<< HEAD
=======
	require.Eventually(t, func() bool {
		return ch.getHashRingSize() == 3
	}, 10*time.Second, 100*time.Millisecond)
>>>>>>> 08021cfc
	ch.fetchAndAssertSuccess(t, ctx, testCid)
}

type CabooseHarness struct {
	c    *caboose.Caboose
	pool []*ep

	gol      sync.Mutex
	goodOrch bool
}

func (ch *CabooseHarness) runFetchesForRandCids(n int) {
	for i := 0; i < n; i++ {
		randCid, _ := cid.V1Builder{Codec: uint64(multicodec.Raw), MhType: uint64(multicodec.Sha2_256)}.Sum([]byte{uint8(i)})
		_, _ = ch.c.Get(context.Background(), randCid)
	}
}

func (ch *CabooseHarness) fetchAndAssertSuccess(t *testing.T, ctx context.Context, c cid.Cid) {
	blk, err := ch.c.Get(ctx, c)
	require.NoError(t, err)
	require.NotEmpty(t, blk)
}

func (ch *CabooseHarness) failNodesWithTransientErr(t *testing.T, selectorF func(ep *ep) bool) {
	for _, n := range ch.pool {
		if selectorF(n) {
			n.valid = false
			n.transientErr = true
		}
	}
}

func (ch *CabooseHarness) recoverNodesFromTransientErr(t *testing.T, selectorF func(ep *ep) bool) {
	for _, n := range ch.pool {
		if selectorF(n) {
			n.valid = true
			n.transientErr = false
		}
	}
}

func (ch *CabooseHarness) recoverNodes(t *testing.T, selectorF func(ep *ep) bool) {
	for _, n := range ch.pool {
		if selectorF(n) {
			n.valid = true
		}
	}
}

func (ch *CabooseHarness) failedNodesAndAssertFetch(t *testing.T, selectorF func(ep *ep) bool, nAlive int, cid cid.Cid) {
	ch.failNodes(t, selectorF)
	require.EqualValues(t, nAlive, ch.nNodesAlive())
	ch.fetchAndAssertSuccess(t, context.Background(), cid)
}

func (ch *CabooseHarness) failNodes(t *testing.T, selectorF func(ep *ep) bool) {
	for _, n := range ch.pool {
		if selectorF(n) {
			n.valid = false
		}
	}
}

func (ch *CabooseHarness) getHashRingSize() int {
	return len(ch.c.GetMemberWeights())
}

func (ch *CabooseHarness) getPoolWeights() map[string]int {
	return ch.c.GetMemberWeights()
}

func (ch *CabooseHarness) nNodesAlive() int {
	cnt := 0
	for _, n := range ch.pool {
		if n.valid {
			cnt++
		}
	}
	return cnt
}

func (ch *CabooseHarness) stopOrchestrator() {
	ch.gol.Lock()
	ch.goodOrch = false
	ch.gol.Unlock()
}

func (ch *CabooseHarness) startOrchestrator() {
	ch.gol.Lock()
	ch.goodOrch = true
	ch.gol.Unlock()
}

func BuildCabooseHarness(t *testing.T, n int, maxRetries int) *CabooseHarness {
	ch := &CabooseHarness{}

	ch.pool = make([]*ep, n)
	purls := make([]string, n)
	for i := 0; i < len(ch.pool); i++ {
		ch.pool[i] = &ep{}
		ch.pool[i].Setup()
		purls[i] = strings.TrimPrefix(ch.pool[i].server.URL, "https://")
	}
	ch.goodOrch = true
	orch := httptest.NewServer(http.HandlerFunc(func(w http.ResponseWriter, r *http.Request) {
		ch.gol.Lock()
		defer ch.gol.Unlock()
		if ch.goodOrch {
			json.NewEncoder(w).Encode(purls)
		} else {
			json.NewEncoder(w).Encode([]string{})
		}
	}))

	saturnClient := &http.Client{
		Transport: &http.Transport{
			TLSClientConfig: &tls.Config{
				InsecureSkipVerify: true,
				ServerName:         "example.com",
			},
		},
	}

	ourl, _ := url.Parse(orch.URL)
	bs, err := caboose.NewCaboose(&caboose.Config{
		OrchestratorEndpoint: ourl,
		OrchestratorClient:   http.DefaultClient,
		LoggingEndpoint:      *ourl,
		LoggingClient:        http.DefaultClient,
		LoggingInterval:      time.Hour,

		SaturnClient:             saturnClient,
		DoValidation:             false,
		PoolWeightChangeDebounce: time.Duration(1),
		PoolRefresh:              time.Millisecond * 50,
		MaxRetrievalAttempts:     maxRetries,
<<<<<<< HEAD
=======
		PoolMembershipDebounce:   1,
>>>>>>> 08021cfc
	})
	require.NoError(t, err)

	ch.c = bs.(*caboose.Caboose)
	return ch
}

type ep struct {
	server       *httptest.Server
	valid        bool
	cnt          int
	transientErr bool
}

var testBlock = []byte("hello World")

func (e *ep) Setup() {
	e.valid = true
	e.server = httptest.NewTLSServer(http.HandlerFunc(func(w http.ResponseWriter, r *http.Request) {
		e.cnt++
		if e.valid {
			w.Write(testBlock)
		} else if e.transientErr {
			w.WriteHeader(http.StatusGatewayTimeout)
			w.Write([]byte("504"))
		} else {
			w.WriteHeader(503)
			w.Write([]byte("503"))
		}
	}))
}<|MERGE_RESOLUTION|>--- conflicted
+++ resolved
@@ -136,12 +136,9 @@
 
 	//steady state-ify
 	ch.runFetchesForRandCids(50)
-<<<<<<< HEAD
-=======
 	require.Eventually(t, func() bool {
 		return ch.getHashRingSize() == 3
 	}, 10*time.Second, 100*time.Millisecond)
->>>>>>> 08021cfc
 	ch.fetchAndAssertSuccess(t, ctx, testCid)
 }
 
@@ -279,10 +276,7 @@
 		PoolWeightChangeDebounce: time.Duration(1),
 		PoolRefresh:              time.Millisecond * 50,
 		MaxRetrievalAttempts:     maxRetries,
-<<<<<<< HEAD
-=======
 		PoolMembershipDebounce:   1,
->>>>>>> 08021cfc
 	})
 	require.NoError(t, err)
 
