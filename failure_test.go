package caboose_test

import (
	"context"
	"net/http"
	"net/http/httptest"
	"sync"
	"testing"
	"time"

	"github.com/stretchr/testify/require"

	"github.com/filecoin-saturn/caboose"
	"github.com/ipfs/go-cid"
	"github.com/multiformats/go-multicodec"
)

var maxCabooseWeight = 20
var expRetryAfter = 1 * time.Second

func TestHttp429(t *testing.T) {
	ctx := context.Background()
	ch := BuildCabooseHarness(t, 3, 3, WithMaxNCoolOff(1), WithPoolMembershipDebounce(100*time.Second))

	testCid, _ := cid.V1Builder{Codec: uint64(multicodec.Raw), MhType: uint64(multicodec.Sha2_256)}.Sum(testBlock)
	ch.failNodesWithCode(t, func(e *ep) bool {
		return true
	}, http.StatusTooManyRequests)

	_, err := ch.c.Get(ctx, testCid)
	require.Error(t, err)

	ferr := err.(*caboose.ErrSaturnTooManyRequests)
	require.EqualValues(t, expRetryAfter, ferr.RetryAfter)
}

func TestCabooseTransientFailures(t *testing.T) {
	ctx := context.Background()
	ch := BuildCabooseHarness(t, 3, 3, WithMaxNCoolOff(1), WithPoolMembershipDebounce(100*time.Second))

	testCid, _ := cid.V1Builder{Codec: uint64(multicodec.Raw), MhType: uint64(multicodec.Sha2_256)}.Sum(testBlock)

	// All three nodes should return transient failures -> none get downvoted as they are added to cool off.
	ch.failNodesWithCode(t, func(e *ep) bool {
		return true
	}, http.StatusGatewayTimeout)
	require.EqualValues(t, 0, ch.nNodesAlive())
	_, err := ch.c.Get(ctx, testCid)
	require.Contains(t, err.Error(), "504")

	weights := ch.getPoolWeights()
	require.Len(t, weights, 3)
	for _, w := range weights {
		require.EqualValues(t, maxCabooseWeight, w)
	}

	// only one cool off is allowed -> nodes will get downvoted now
	_, err = ch.c.Get(ctx, testCid)
	require.Contains(t, err.Error(), "504")
	weights = ch.getPoolWeights()
	require.Len(t, weights, 3)
	for _, w := range weights {
		require.EqualValues(t, (maxCabooseWeight*80)/100, w)
	}

	// downvote nodes to zero -> they get added back with lower weight.
	nodeWeight := (maxCabooseWeight * 80) / 100
	i := 0
	for {
		randCid, _ := cid.V1Builder{Codec: uint64(multicodec.Raw), MhType: uint64(multicodec.Sha2_256)}.Sum([]byte{uint8(i)})
		i += 1
		nodeWeight = (nodeWeight * 80) / 100
		_, err = ch.c.Get(ctx, randCid)
		require.Contains(t, err.Error(), "504")
		if nodeWeight == 1 {
			break
		}
	}
	randCid, _ := cid.V1Builder{Codec: uint64(multicodec.Raw), MhType: uint64(multicodec.Sha2_256)}.Sum([]byte{uint8(i)})
	_, err = ch.c.Get(ctx, randCid)
	require.Contains(t, err.Error(), "504")

	require.Eventually(t, func() bool {
		weights = ch.getPoolWeights()
		for _, w := range weights {
			if w != (maxCabooseWeight*10)/100 {
				return false
			}
		}
		return true
	}, 10*time.Second, 100*time.Millisecond)
}

func TestCabooseFailures(t *testing.T) {
	ctx := context.Background()
	ch := BuildCabooseHarness(t, 3, 3)

	testCid, _ := cid.V1Builder{Codec: uint64(multicodec.Raw), MhType: uint64(multicodec.Sha2_256)}.Sum(testBlock)
	ch.fetchAndAssertSuccess(t, ctx, testCid)

	// fail primary
	ch.failNodesAndAssertFetch(t, func(e *ep) bool {
		return e.cnt > 0 && e.valid
	}, 2, testCid)

	// fail primary and secondary.
	ch.failNodesAndAssertFetch(t, func(e *ep) bool {
		return e.cnt > 0 && e.valid
	}, 1, testCid)

	// force pool down to the 1 remaining good node.
	ch.stopOrchestrator()
	ch.runFetchesForRandCids(50)
	ch.fetchAndAssertSuccess(t, ctx, testCid)

	// invalidate ALL nodes
	ch.failNodes(t, func(ep *ep) bool {
		return true
	})
	ch.runFetchesForRandCids(50)
	require.EqualValues(t, 0, ch.nNodesAlive())
	require.EqualValues(t, 0, ch.getHashRingSize())

	_, err := ch.c.Get(context.Background(), testCid)
	require.Error(t, err)

	// more nodes should populate
	ch.startOrchestrator()
	cnt := 0
	ch.recoverNodes(t, func(ep *ep) bool {
		if cnt == 0 {
			cnt++
			return true
		}
		return false
	})
	time.Sleep(time.Millisecond * 100)

	//steady state-ify
	ch.runFetchesForRandCids(50)
	require.Eventually(t, func() bool {
		return ch.getHashRingSize() == 3
	}, 10*time.Second, 100*time.Millisecond)
	ch.fetchAndAssertSuccess(t, ctx, testCid)
}

type CabooseHarness struct {
	c    *caboose.Caboose
	pool []*ep

	gol      sync.Mutex
	goodOrch bool
}

func (ch *CabooseHarness) runFetchesForRandCids(n int) {
	for i := 0; i < n; i++ {
		randCid, _ := cid.V1Builder{Codec: uint64(multicodec.Raw), MhType: uint64(multicodec.Sha2_256)}.Sum([]byte{uint8(i)})
		_, _ = ch.c.Get(context.Background(), randCid)
	}
}

func (ch *CabooseHarness) fetchAndAssertCoolDownError(t *testing.T, ctx context.Context, cid cid.Cid) {
	_, err := ch.c.Get(ctx, cid)
	require.Error(t, err)
	coolDownErr, ok := err.(*caboose.ErrCidCoolDown)
	require.True(t, ok)
	require.EqualValues(t, cid, coolDownErr.Cid)
	require.NotZero(t, coolDownErr.RetryAfter)
}

func (ch *CabooseHarness) fetchAndAssertFailure(t *testing.T, ctx context.Context, testCid cid.Cid, contains string) {
	_, err := ch.c.Get(ctx, testCid)
	require.Error(t, err)
	require.Contains(t, err.Error(), contains)
}

func (ch *CabooseHarness) fetchAndAssertSuccess(t *testing.T, ctx context.Context, c cid.Cid) {
	blk, err := ch.c.Get(ctx, c)
	require.NoError(t, err)
	require.NotEmpty(t, blk)
}
func (ch *CabooseHarness) failNodesWithCode(t *testing.T, selectorF func(ep *ep) bool, code int) {
	for _, n := range ch.pool {
		if selectorF(n) {
			n.valid = false
			n.httpCode = code
		}
	}
}

func (ch *CabooseHarness) recoverNodes(t *testing.T, selectorF func(ep *ep) bool) {
	for _, n := range ch.pool {
		if selectorF(n) {
			n.valid = true
		}
	}
}

func (ch *CabooseHarness) failNodesAndAssertFetch(t *testing.T, selectorF func(ep *ep) bool, nAlive int, cid cid.Cid) {
	ch.failNodes(t, selectorF)
	require.EqualValues(t, nAlive, ch.nNodesAlive())
	ch.fetchAndAssertSuccess(t, context.Background(), cid)
}

func (ch *CabooseHarness) failNodes(t *testing.T, selectorF func(ep *ep) bool) {
	for _, n := range ch.pool {
		if selectorF(n) {
			n.valid = false
		}
	}
}

func (ch *CabooseHarness) getHashRingSize() int {
	return len(ch.c.GetMemberWeights())
}

func (ch *CabooseHarness) getPoolWeights() map[string]int {
	return ch.c.GetMemberWeights()
}

func (ch *CabooseHarness) nNodesAlive() int {
	cnt := 0
	for _, n := range ch.pool {
		if n.valid {
			cnt++
		}
	}
	return cnt
}

func (ch *CabooseHarness) stopOrchestrator() {
	ch.gol.Lock()
	ch.goodOrch = false
	ch.gol.Unlock()
}

func (ch *CabooseHarness) startOrchestrator() {
	ch.gol.Lock()
	ch.goodOrch = true
	ch.gol.Unlock()
}

<<<<<<< HEAD
func BuildCabooseHarness(t *testing.T, n int, maxRetries int) *CabooseHarness {
	ch := &CabooseHarness{}

	ch.pool = make([]*ep, n)
	purls := make([]string, n)
	for i := 0; i < len(ch.pool); i++ {
		ch.pool[i] = &ep{}
		ch.pool[i].Setup()
		purls[i] = strings.TrimPrefix(ch.pool[i].server.URL, "https://")
	}
	ch.goodOrch = true
	orch := httptest.NewServer(http.HandlerFunc(func(w http.ResponseWriter, r *http.Request) {
		ch.gol.Lock()
		defer ch.gol.Unlock()
		if ch.goodOrch {
			json.NewEncoder(w).Encode(purls)
		} else {
			json.NewEncoder(w).Encode([]string{})
		}
	}))

	saturnClient := &http.Client{
		Transport: &http.Transport{
			TLSClientConfig: &tls.Config{
				InsecureSkipVerify: true,
				ServerName:         "example.com",
			},
		},
	}

	ourl, _ := url.Parse(orch.URL)
	bs, err := caboose.NewCaboose(&caboose.Config{
		OrchestratorEndpoint: ourl,
		OrchestratorClient:   http.DefaultClient,
		LoggingEndpoint:      *ourl,
		LoggingClient:        http.DefaultClient,
		LoggingInterval:      time.Hour,

		SaturnClient:             saturnClient,
		DoValidation:             false,
		PoolWeightChangeDebounce: time.Duration(1),
		PoolRefresh:              time.Millisecond * 50,
		MaxRetrievalAttempts:     maxRetries,
		PoolMembershipDebounce:   1,
	})
	require.NoError(t, err)

	ch.c = bs
	return ch
}

=======
>>>>>>> d5d866e3
type ep struct {
	server   *httptest.Server
	valid    bool
	cnt      int
	httpCode int
}

var testBlock = []byte("hello World")

func (e *ep) Setup() {
	e.valid = true
	e.server = httptest.NewTLSServer(http.HandlerFunc(func(w http.ResponseWriter, r *http.Request) {
		e.cnt++
		if e.valid {
			w.Write(testBlock)
		} else {
			if e.httpCode == http.StatusTooManyRequests {
				w.Header().Set("Retry-After", "1")
			}
			if e.httpCode == 0 {
				e.httpCode = 500
			}
			w.WriteHeader(e.httpCode)
			w.Write([]byte("error"))
		}
	}))
}<|MERGE_RESOLUTION|>--- conflicted
+++ resolved
@@ -240,60 +240,6 @@
 	ch.gol.Unlock()
 }
 
-<<<<<<< HEAD
-func BuildCabooseHarness(t *testing.T, n int, maxRetries int) *CabooseHarness {
-	ch := &CabooseHarness{}
-
-	ch.pool = make([]*ep, n)
-	purls := make([]string, n)
-	for i := 0; i < len(ch.pool); i++ {
-		ch.pool[i] = &ep{}
-		ch.pool[i].Setup()
-		purls[i] = strings.TrimPrefix(ch.pool[i].server.URL, "https://")
-	}
-	ch.goodOrch = true
-	orch := httptest.NewServer(http.HandlerFunc(func(w http.ResponseWriter, r *http.Request) {
-		ch.gol.Lock()
-		defer ch.gol.Unlock()
-		if ch.goodOrch {
-			json.NewEncoder(w).Encode(purls)
-		} else {
-			json.NewEncoder(w).Encode([]string{})
-		}
-	}))
-
-	saturnClient := &http.Client{
-		Transport: &http.Transport{
-			TLSClientConfig: &tls.Config{
-				InsecureSkipVerify: true,
-				ServerName:         "example.com",
-			},
-		},
-	}
-
-	ourl, _ := url.Parse(orch.URL)
-	bs, err := caboose.NewCaboose(&caboose.Config{
-		OrchestratorEndpoint: ourl,
-		OrchestratorClient:   http.DefaultClient,
-		LoggingEndpoint:      *ourl,
-		LoggingClient:        http.DefaultClient,
-		LoggingInterval:      time.Hour,
-
-		SaturnClient:             saturnClient,
-		DoValidation:             false,
-		PoolWeightChangeDebounce: time.Duration(1),
-		PoolRefresh:              time.Millisecond * 50,
-		MaxRetrievalAttempts:     maxRetries,
-		PoolMembershipDebounce:   1,
-	})
-	require.NoError(t, err)
-
-	ch.c = bs
-	return ch
-}
-
-=======
->>>>>>> d5d866e3
 type ep struct {
 	server   *httptest.Server
 	valid    bool
