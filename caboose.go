--- conflicted
+++ resolved
@@ -3,11 +3,8 @@
 import (
 	"context"
 	"errors"
-<<<<<<< HEAD
+	"fmt"
 	"io"
-=======
-	"fmt"
->>>>>>> d5d866e3
 	"net/http"
 	"net/url"
 	"time"
@@ -140,7 +137,6 @@
 	logger *logger
 }
 
-<<<<<<< HEAD
 // DataCallback allows for extensible validation of path-retrieved data.
 type DataCallback func(resource string, reader io.Reader) error
 
@@ -148,9 +144,6 @@
 // Note: Caboose is NOT a persistent blockstore and does NOT have an in-memory cache.
 // Every request will result in a remote network request.
 func NewCaboose(config *Config) (*Caboose, error) {
-=======
-func NewCaboose(config *Config) (ipfsblockstore.Blockstore, error) {
-
 	if config.CidCoolDownDuration == 0 {
 		config.CidCoolDownDuration = DefaultCidCoolDownDuration
 	}
@@ -169,7 +162,6 @@
 		config.MaxNCoolOff = DefaultMaxNCoolOff
 	}
 
->>>>>>> d5d866e3
 	c := Caboose{
 		config: config,
 		pool:   newPool(config),
