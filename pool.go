--- conflicted
+++ resolved
@@ -208,7 +208,8 @@
 	for i := 0; i < len(nodes); i++ {
 		blk, err = p.doFetch(ctx, nodes[i], c)
 		if err != nil {
-<<<<<<< HEAD
+			goLogger.Debugw("fetch failed", "from", nodes[i], "of", c, "attempt", i, "error", err)
+
 			p.lk.RLock()
 			idx := -1
 			var nm *Member
@@ -241,9 +242,6 @@
 				}
 				p.lk.Unlock()
 			}
-=======
-			goLogger.Debugw("fetch failed", "from", root, "of", c, "attempt", i, "error", err)
->>>>>>> 93567ae4
 			continue
 		}
 
