--- conflicted
+++ resolved
@@ -178,16 +178,13 @@
 	respReq := &http.Request{}
 	received := 0
 	defer func() {
-<<<<<<< HEAD
 		goLogger.Infow("fetch result", "from", from, "of", c, "status", code, "size", received, "ttfb", int(fb.Sub(start).Milliseconds()), "duration", time.Now().Sub(start).Seconds())
-=======
 		fetchResponseMetric.WithLabelValues(fmt.Sprintf("%d", code)).Add(1)
 		if e == nil {
 			fetchLatencyMetric.Observe(float64(fb.Sub(start).Milliseconds()))
 			fetchSpeedMetric.Observe(float64(received) / time.Since(start).Seconds())
 			fetchSizeMetric.Observe(float64(received))
 		}
->>>>>>> ed26fc63
 		p.logger.queue <- log{
 			CacheHit:  false,
 			URL:       "",
