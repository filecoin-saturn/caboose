--- conflicted
+++ resolved
@@ -230,18 +230,8 @@
 		blk, err = p.doFetch(ctx, nodes[i], c)
 		if err != nil {
 			goLogger.Debugw("fetch failed", "from", nodes[i], "of", c, "attempt", i, "error", err)
-<<<<<<< HEAD
-
-			p.lk.RLock()
-			idx := -1
-			var nm *Member
-			var needUpdate bool
-			for j, m := range p.endpoints {
-				if m.String() == nodes[i] {
-					if nm, needUpdate = m.Downvote(p.config.PoolFailureDownvoteDebounce); needUpdate {
-						idx = j
-=======
-		}
+		}
+
 		var idx int
 		var nm *Member
 
@@ -258,7 +248,6 @@
 					updated := old + (old / 5)
 					if updated > defaultReplication {
 						updated = defaultReplication
->>>>>>> 6180140b
 					}
 					return updated
 				}
