package caboose

import (
	"context"
	"encoding/json"
	"fmt"
	"io"
	"net/http"
	"os"
	"strings"
	"sync"
	"time"

	"github.com/google/uuid"
	"github.com/ipfs/go-cid"
	blocks "github.com/ipfs/go-libipfs/blocks"
	"github.com/serialx/hashring"
)

// loadPool refreshes the set of Saturn endpoints in the pool by fetching an updated list of responsive Saturn nodes from the
// Saturn Orchestrator.
func (p *pool) loadPool() ([]string, error) {
	if override := os.Getenv("CABOOSE_BACKEND_OVERRIDE"); len(override) > 0 {
		return strings.Split(override, ","), nil
	}
	resp, err := p.config.OrchestratorClient.Get(p.config.OrchestratorEndpoint.String())
	if err != nil {
		goLogger.Warnw("failed to get backends from orchestrator", "err", err, "endpoint", p.config.OrchestratorEndpoint.String())
		return nil, err
	}
	defer resp.Body.Close()

	responses := make([]string, 0)
	if err := json.NewDecoder(resp.Body).Decode(&responses); err != nil {
		goLogger.Warnw("failed to decode backends from orchestrator", "err", err, "endpoint", p.config.OrchestratorEndpoint.String())
		return nil, err
	}
	goLogger.Infow("got backends from orchestrator", "cnt", len(responses), "endpoint", p.config.OrchestratorEndpoint.String())
	return responses, nil
}

type pool struct {
	config *Config
	logger *logger

	started chan struct{} // started signals that we've already initialized the pool once with Saturn endpoints.
	refresh chan struct{} // refresh is used to signal the need for doing a refresh of the Saturn endpoints pool.
	done    chan struct{} // done is used to signal that we're shutting down the Saturn endpoints pool and don't need to refresh it anymore.

	lk        sync.RWMutex
	endpoints MemberList         // guarded by lk
	c         *hashring.HashRing // guarded by lk
}

// MemberList is the list of Saturn endpoints that are currently members of the Caboose consistent hashing ring
// that determines which Saturn endpoint to use to retrieve a given CID.
type MemberList []*Member

// ToWeights returns a map of Saturn endpoints to their weight on Caboose's consistent hashing ring.
func (m MemberList) ToWeights() map[string]int {
	ml := make(map[string]int, len(m))
	for _, mm := range m {
		ml[mm.url] = mm.replication
	}
	return ml
}

// Member is a Saturn endpoint that is currently a member of the Caboose consistent hashing ring.
type Member struct {
	lk sync.Mutex

	url         string
	lastUpdate  time.Time
	replication int
}

var defaultReplication = 20

func NewMember(addr string) *Member {
	return &Member{url: addr, lk: sync.Mutex{}, lastUpdate: time.Now(), replication: defaultReplication}
}

func (m *Member) String() string {
	return string(m.url)
}

func (m *Member) ReplicationFactor() int {
	return m.replication
}

func (m *Member) UpdateWeight(debounce time.Duration, failure bool) (*Member, bool) {
	// this is a best-effort. if there's a correlated failure we ignore the others, so do the try on best-effort.
	if m.lk.TryLock() {
		defer m.lk.Unlock()
		if time.Since(m.lastUpdate) > debounce {
			// make the down-voted member
			nm := NewMember(m.url)
			if failure {
				nm.replication = m.replication / 2
				return nm, true
			} else {
				// bump by 20 percent only if the current replication factor is less than 20.
				if m.replication < defaultReplication {
					updated := m.replication + 1
					if updated > defaultReplication {
						updated = defaultReplication
					}
					if updated != m.replication {
						nm.replication = updated
						return nm, true
					}
				}
			}
			return nm, false
		}
	}
	return nil, false
}

func newPool(c *Config) *pool {
	p := pool{
		config:    c,
		endpoints: []*Member{},
		c:         nil,
		started:   make(chan struct{}),
		refresh:   make(chan struct{}, 1),
		done:      make(chan struct{}, 1),
	}
	go p.refreshPool()
	return &p
}

func (p *pool) doRefresh() {
	newEP, err := p.loadPool()
	if err == nil {
		p.lk.RLock()

		// TODO: The orchestrator periodically prunes "bad" L1s based on a reputation system
		// it owns and runs. We should probably just forget about the Saturn endpoints that were
		// previously in the pool but are no longer being returned by the orchestrator. It's highly
		// likely that the Orchestrator has deemed them to be non-functional/malicious.
		// Let's just override the old pool with the new endpoints returned here.
		oldMap := make(map[string]bool)
		n := make([]*Member, 0, len(newEP))
		for _, o := range p.endpoints {
			oldMap[o.String()] = true
			n = append(n, o)
		}

		p.lk.RUnlock()

		for _, s := range newEP {
			if _, ok := oldMap[s]; !ok {
				n = append(n, NewMember(s))
			}
		}

		p.lk.Lock()
		p.endpoints = n
		if p.c == nil {
			p.c = hashring.NewWithWeights(p.endpoints.ToWeights())
		} else {
			p.c.UpdateWithWeights(p.endpoints.ToWeights())
		}
		p.lk.Unlock()
		poolSizeMetric.Set(float64(len(n)))
	} else {
		poolErrorMetric.Add(1)
	}
}

func (p *pool) refreshPool() {
	t := time.NewTimer(0)
	started := sync.Once{}
	for {
		select {
		case <-t.C:
			p.doRefresh()
			started.Do(func() {
				close(p.started)
			})

			t.Reset(p.config.PoolRefresh)
		case <-p.refresh:
			p.doRefresh()
			started.Do(func() {
				close(p.started)
			})

			if !t.Stop() {
				<-t.C
			}
			t.Reset(p.config.PoolRefresh)
		case <-p.done:
			return
		}
	}
}

func (p *pool) Close() {
	select {
	case p.done <- struct{}{}:
		return
	default:
		return
	}
}

func (p *pool) fetchWith(ctx context.Context, c cid.Cid, with string) (blk blocks.Block, err error) {
	// wait for pool to be initialised
	<-p.started

	left := p.config.MaxRetrievalAttempts
	aff := with
	if aff == "" {
		aff = c.Hash().B58String()
	}

	p.lk.RLock()
	if left > len(p.endpoints) {
		left = len(p.endpoints)
	}

	// if there are no endpoints in the consistent hashing ring, we submit a pool refresh request and fail this fetch.
	if p.c == nil || p.c.Size() == 0 {
		p.lk.RUnlock()
		return nil, ErrNoBackend
	}
	nodes, ok := p.c.GetNodes(aff, left)
	p.lk.RUnlock()

	// if there are no endpoints in the consistent hashing ring for the given cid, we submit a pool refresh request and fail this fetch.
	if !ok || len(nodes) == 0 {
		select {
		case p.refresh <- struct{}{}:
		default:
		}

		return nil, ErrNoBackend
	}

	for i := 0; i < len(nodes); i++ {
<<<<<<< HEAD
		blk, err = p.fetchAndUpdate(ctx, nodes[i], c)
		if err == nil {
			return
		}
	}
=======
		blk, err = p.doFetch(ctx, nodes[i], c, i)
>>>>>>> ebf9e25e

	// Saturn fetch failed after exhausting all retrieval attempts, we can return the error.
	return
}

func (p *pool) fetchAndUpdate(ctx context.Context, node string, c cid.Cid) (blk blocks.Block, err error) {
	blk, err = p.doFetch(ctx, node, c)
	if err != nil {
		goLogger.Debugw("fetch attempt failed", "from", node, "of", c, "error", err)
	}

	var idx int
	var nm *Member

	if err == nil {
		// we need to acquire the lock to update the member's weight in the pool.
		// and now that we are here, we know we're gonna return and hit the defer before exiting this block.
		p.lk.RLock()
		// Saturn fetch worked, we should try upvoting the member.
		idx, nm = p.updateWeightUnlocked(node, false)
		p.lk.RUnlock()

		if idx != -1 && nm != nil && p.endpoints[idx].url == nm.url {
			p.lk.Lock()
			defer p.lk.Unlock()
			// re-confirm index in critical section
			idx = -1
			for j, m := range p.endpoints {
				if m.String() == node {
					idx = j
				}
			}
			if idx == -1 {
				return
			}

			p.endpoints[idx] = nm
			p.c.UpdateWithWeights(p.endpoints.ToWeights())
		}

		// Saturn fetch worked, we return the block.
		return
	}

	p.lk.RLock()
	// Saturn fetch failed, we downvote the failing member and try the next one.
	idx, nm = p.updateWeightUnlocked(node, true)
	p.lk.RUnlock()

	// we weren't able to downvote the failing Saturn node, let's just retry the fetch with a new node.
	if idx == -1 || nm == nil {
		return
	}

	// we need to take the lock as we're updating the list of pool endpoint members below.
	p.lk.Lock()
	defer p.lk.Unlock()
	// re-confirm index in critical section
	idx = -1
	for j, m := range p.endpoints {
		if m.String() == node {
			idx = j
		}
	}
	if idx == -1 {
		return
	}
	if p.endpoints[idx].url == nm.url {
		// if the member has been downvoted to 0, we remove it from the pool.
		// if after removing this member from the pool, the size of the pool falls below the low watermark,
		// we attempt a pool refresh.
		if nm.replication == 0 {
			p.c = p.c.RemoveNode(nm.url)
			p.endpoints = append(p.endpoints[:idx], p.endpoints[idx+1:]...)
			if len(p.endpoints) < p.config.PoolLowWatermark {
				select {
				case p.refresh <- struct{}{}:
				default:
				}
			}
		} else {
			// update the new weight of the member in the pool
			p.endpoints[idx] = nm
			p.c.UpdateWithWeights(p.endpoints.ToWeights())
		}
	}
	return
}

func (p *pool) updateWeightUnlocked(node string, failure bool) (index int, member *Member) {
	idx := -1
	var nm *Member
	var needUpdate bool
	for j, m := range p.endpoints {
		if m.String() == node {
			if nm, needUpdate = m.UpdateWeight(p.config.PoolWeightChangeDebounce, failure); needUpdate {
				idx = j
			}
			break
		}
	}
	return idx, nm
}

var saturnReqTmpl = "https://%s/ipfs/%s?format=raw"

// doFetch attempts to fetch a block from a given Saturn endpoint. It sends the retrieval logs to the logging endpoint upon a successful or failed attempt.
func (p *pool) doFetch(ctx context.Context, from string, c cid.Cid, attempt int) (b blocks.Block, e error) {
	requestId := uuid.NewString()
	goLogger.Debugw("doing fetch", "from", from, "of", c, "requestId", requestId)
	start := time.Now()
	fb := time.Unix(0, 0)
	code := 0
	proto := "unknown"
	respReq := &http.Request{}
	received := 0
	defer func() {
		ttfbMs := fb.Sub(start).Milliseconds()
		durationSecs := time.Since(start).Seconds()
		goLogger.Debugw("fetch result", "from", from, "of", c, "status", code, "size", received, "ttfb", int(ttfbMs), "duration", durationSecs, "attempt", attempt, "error", e)
		fetchResponseMetric.WithLabelValues(fmt.Sprintf("%d", code)).Add(1)
		if fb.After(start) {
			fetchLatencyMetric.Observe(float64(ttfbMs))
		}
		if received > 0 {
			fetchSpeedMetric.Observe(float64(received) / durationSecs)
			fetchSizeMetric.Observe(float64(received))
		}
		p.logger.queue <- log{
			CacheHit:  false,
			URL:       from,
			LocalTime: start,
			// TODO: does this include header sizes?
			NumBytesSent:    received,
			RequestDuration: durationSecs,
			RequestID:       requestId,
			HTTPStatusCode:  code,
			HTTPProtocol:    proto,
			TTFBMS:          int(ttfbMs),
			// my address
			ClientAddress: "",
			Range:         "",
			Referrer:      respReq.Referer(),
			UserAgent:     respReq.UserAgent(),
		}
	}()

	reqCtx, cancel := context.WithTimeout(ctx, DefaultSaturnRequestTimeout)
	defer cancel()
	req, err := http.NewRequestWithContext(reqCtx, http.MethodGet, fmt.Sprintf(saturnReqTmpl, from, c), nil)
	if err != nil {
		return nil, err
	}

	req.Header.Add("Accept", "application/vnd.ipld.raw")
	if p.config.ExtraHeaders != nil {
		for k, vs := range *p.config.ExtraHeaders {
			for _, v := range vs {
				req.Header.Add(k, v)
			}
		}
	}

	resp, err := p.config.SaturnClient.Do(req)
	fb = time.Now()
	if err != nil {
		return nil, fmt.Errorf("http request failed: %w", err)
	}
	defer resp.Body.Close()

	code = resp.StatusCode
	proto = resp.Proto
	respReq = resp.Request

	if resp.StatusCode != http.StatusOK {
		return nil, fmt.Errorf("http error from strn: %d", resp.StatusCode)
	}

	block, err := io.ReadAll(io.LimitReader(resp.Body, maxBlockSize))
	received = len(block)

	if err != nil {
		switch {
		case err == io.EOF && received >= maxBlockSize:
			// we don't expect to see this error any time soon, but if IPFS
			// ecosystem ever starts allowing bigger blocks, this message will save
			// multiple people collective man-months in debugging ;-)
			return nil, fmt.Errorf("strn responded with a block bigger than maxBlockSize=%d", maxBlockSize-1)
		case err == io.EOF:
			// This is fine :-)
			// Zero-length block may be valid (example: bafkreihdwdcefgh4dqkjv67uzcmw7ojee6xedzdetojuzjevtenxquvyku)
			// We accept this as non-error and let it go over CID validation later.
		default:
			return nil, fmt.Errorf("unable to read strn response body: %w", err)
		}
	}

	if p.config.DoValidation {
		nc, err := c.Prefix().Sum(block)
		if err != nil {
			return nil, blocks.ErrWrongHash
		}
		if !nc.Equals(c) {
			return nil, blocks.ErrWrongHash
		}
	}

	return blocks.NewBlockWithCid(block, c)
}<|MERGE_RESOLUTION|>--- conflicted
+++ resolved
@@ -240,24 +240,21 @@
 	}
 
 	for i := 0; i < len(nodes); i++ {
-<<<<<<< HEAD
-		blk, err = p.fetchAndUpdate(ctx, nodes[i], c)
+		blk, err = p.fetchAndUpdate(ctx, nodes[i], c, i)
+
 		if err == nil {
 			return
 		}
 	}
-=======
-		blk, err = p.doFetch(ctx, nodes[i], c, i)
->>>>>>> ebf9e25e
 
 	// Saturn fetch failed after exhausting all retrieval attempts, we can return the error.
 	return
 }
 
-func (p *pool) fetchAndUpdate(ctx context.Context, node string, c cid.Cid) (blk blocks.Block, err error) {
-	blk, err = p.doFetch(ctx, node, c)
+func (p *pool) fetchAndUpdate(ctx context.Context, node string, c cid.Cid, attempt int) (blk blocks.Block, err error) {
+	blk, err = p.doFetch(ctx, node, c, attempt)
 	if err != nil {
-		goLogger.Debugw("fetch attempt failed", "from", node, "of", c, "error", err)
+		goLogger.Debugw("fetch attempt failed", "from", node, "attempt", attempt, "of", c, "error", err)
 	}
 
 	var idx int
