package caboose

import (
	"context"
	"encoding/json"
	"errors"
	"fmt"
	"io"
	"net/http"
	"os"
	"strings"
	"sync"
	"time"

	"github.com/patrickmn/go-cache"

	"github.com/google/uuid"
	"github.com/ipfs/go-cid"
	blocks "github.com/ipfs/go-libipfs/blocks"
	"github.com/serialx/hashring"
)

// loadPool refreshes the set of Saturn endpoints in the pool by fetching an updated list of responsive Saturn nodes from the
// Saturn Orchestrator.
func (p *pool) loadPool() ([]string, error) {
	if override := os.Getenv("CABOOSE_BACKEND_OVERRIDE"); len(override) > 0 {
		return strings.Split(override, ","), nil
	}
	resp, err := p.config.OrchestratorClient.Get(p.config.OrchestratorEndpoint.String())
	if err != nil {
		goLogger.Warnw("failed to get backends from orchestrator", "err", err, "endpoint", p.config.OrchestratorEndpoint.String())
		return nil, err
	}
	defer resp.Body.Close()

	responses := make([]string, 0)
	if err := json.NewDecoder(resp.Body).Decode(&responses); err != nil {
		goLogger.Warnw("failed to decode backends from orchestrator", "err", err, "endpoint", p.config.OrchestratorEndpoint.String())
		return nil, err
	}
	goLogger.Infow("got backends from orchestrator", "cnt", len(responses), "endpoint", p.config.OrchestratorEndpoint.String())
	return responses, nil
}

type pool struct {
	config *Config
	logger *logger

	started chan struct{} // started signals that we've already initialized the pool once with Saturn endpoints.
	refresh chan struct{} // refresh is used to signal the need for doing a refresh of the Saturn endpoints pool.
	done    chan struct{} // done is used to signal that we're shutting down the Saturn endpoints pool and don't need to refresh it anymore.

	lk               sync.RWMutex
	endpoints        MemberList         // guarded by lk
	c                *hashring.HashRing // guarded by lk
	removedTimeCache *cache.Cache       // guarded by lk
}

// MemberList is the list of Saturn endpoints that are currently members of the Caboose consistent hashing ring
// that determines which Saturn endpoint to use to retrieve a given CID.
type MemberList []*Member

// ToWeights returns a map of Saturn endpoints to their weight on Caboose's consistent hashing ring.
func (m MemberList) ToWeights() map[string]int {
	ml := make(map[string]int, len(m))
	for _, mm := range m {
		ml[mm.url] = mm.replication
	}
	return ml
}

// Member is a Saturn endpoint that is currently a member of the Caboose consistent hashing ring.
type Member struct {
	lk sync.Mutex

	url         string
	lastUpdate  time.Time
	replication int
}

var defaultReplication = 20

func NewMember(addr string, lastUpdateTime time.Time) *Member {
	return &Member{url: addr, lk: sync.Mutex{}, lastUpdate: lastUpdateTime, replication: defaultReplication}
}

func (m *Member) String() string {
	return string(m.url)
}

func (m *Member) ReplicationFactor() int {
	return m.replication
}

func (m *Member) UpdateWeight(debounce time.Duration, failure bool) (*Member, bool) {
	// this is a best-effort. if there's a correlated failure we ignore the others, so do the try on best-effort.
	if m.lk.TryLock() {
		defer m.lk.Unlock()
		if debounce == 0 || time.Since(m.lastUpdate) > debounce {
			// make the down-voted member
			nm := NewMember(m.url, time.Now())
			if failure {
				nm.replication = m.replication / 2
				return nm, true
			} else {
				// bump by 20 percent only if the current replication factor is less than 20.
				if m.replication < defaultReplication {
					updated := m.replication + 1
					if updated > defaultReplication {
						updated = defaultReplication
					}
					if updated != m.replication {
						nm.replication = updated
						return nm, true
					}
				}
			}
			return nm, false
		}
	}
	return nil, false
}

func newPool(c *Config) *pool {
	p := pool{
		config:           c,
		endpoints:        []*Member{},
		c:                nil,
		started:          make(chan struct{}),
		refresh:          make(chan struct{}, 1),
		done:             make(chan struct{}, 1),
		removedTimeCache: cache.New(c.PoolMembershipDebounce, 10*time.Second),
	}

	return &p
}

func (p *pool) Start() {
	go p.refreshPool()
}

func (p *pool) doRefresh() {
	newEP, err := p.loadPool()
	if err == nil {
		p.lk.Lock()
		defer p.lk.Unlock()

		// TODO: The orchestrator periodically prunes "bad" L1s based on a reputation system
		// it owns and runs. We should probably just forget about the Saturn endpoints that were
		// previously in the pool but are no longer being returned by the orchestrator. It's highly
		// likely that the Orchestrator has deemed them to be non-functional/malicious.
		// Let's just override the old pool with the new endpoints returned here.
		oldMap := make(map[string]bool)
		n := make([]*Member, 0, len(newEP))
		for _, o := range p.endpoints {
			oldMap[o.String()] = true
			n = append(n, o)
		}

		for _, s := range newEP {
			// do not add a node back to the pool if it was removed recently.
			if _, ok := p.removedTimeCache.Get(s); ok {
				continue
			}

			if _, ok := oldMap[s]; !ok {
				// we set last update time to zero so we do NOT hit debounce limits for this node immediately on creation.
				n = append(n, NewMember(s, time.Time{}))
			}
		}

		p.endpoints = n
		if p.c == nil {
			p.c = hashring.NewWithWeights(p.endpoints.ToWeights())
		} else {
			p.c.UpdateWithWeights(p.endpoints.ToWeights())
		}
		poolSizeMetric.Set(float64(len(n)))

		// periodic update of a pool health metric
		byWeight := make(map[int]int)
		for _, m := range p.endpoints {
			if _, ok := byWeight[m.replication]; !ok {
				byWeight[m.replication] = 0
			}
			byWeight[m.replication] += 1
		}
		poolHealthMetric.Reset()
		for weight, cnt := range byWeight {
			poolHealthMetric.WithLabelValues(fmt.Sprintf("%d", weight)).Set(float64(cnt))
		}
	} else {
		poolErrorMetric.Add(1)
	}
}

func (p *pool) refreshPool() {
	t := time.NewTimer(0)
	started := sync.Once{}
	for {
		select {
		case <-t.C:
			p.doRefresh()
			started.Do(func() {
				close(p.started)
			})

			t.Reset(p.config.PoolRefresh)
		case <-p.refresh:
			p.doRefresh()
			started.Do(func() {
				close(p.started)
			})

			if !t.Stop() {
				<-t.C
			}
			t.Reset(p.config.PoolRefresh)
		case <-p.done:
			return
		}
	}
}

func (p *pool) Close() {
	select {
	case p.done <- struct{}{}:
		return
	default:
		return
	}
}

func (p *pool) fetchWith(ctx context.Context, c cid.Cid, with string) (blk blocks.Block, err error) {
	// wait for pool to be initialised
	<-p.started

	transientErrs := make(map[string]error)

	left := p.config.MaxRetrievalAttempts
	aff := with
	if aff == "" {
		aff = c.Hash().B58String()
	}

	p.lk.RLock()
	if left > len(p.endpoints) {
		left = len(p.endpoints)
	}

	// if there are no endpoints in the consistent hashing ring, we submit a pool refresh request and fail this fetch.
	if p.c == nil || p.c.Size() == 0 {
		p.lk.RUnlock()
		return nil, ErrNoBackend
	}
	nodes, ok := p.c.GetNodes(aff, left)
	p.lk.RUnlock()

	// if there are no endpoints in the consistent hashing ring for the given cid, we submit a pool refresh request and fail this fetch.
	if !ok || len(nodes) == 0 {
		select {
		case p.refresh <- struct{}{}:
		default:
		}

		return nil, ErrNoBackend
	}

<<<<<<< HEAD
	blockFetchStart := time.Now()

=======
>>>>>>> 08021cfc
	for i := 0; i < len(nodes); i++ {
		blk, err = p.fetchAndUpdate(ctx, nodes[i], c, i, transientErrs)

		if err == nil {
<<<<<<< HEAD
			durationMs := time.Since(blockFetchStart).Milliseconds()
			fetchSpeedPerBlockMetric.Observe(float64(float64(len(blk.RawData())) / float64(durationMs)))
			fetchDurationBlockSuccessMetric.Observe(float64(durationMs))

=======
>>>>>>> 08021cfc
			// downvote all parked failed nodes as some other node was able to give us the required content here.
			reqs := make([]weightUpdateReq, 0, len(transientErrs))
			for node, err := range transientErrs {
				goLogger.Debugw("downvoting node with transient err as fetch was subsequently successful", "node", node, "err", err)
				reqs = append(reqs, weightUpdateReq{
					node:    node,
					failure: true,
				})
			}

			p.updateWeightBatched(reqs)
			return
		}
	}

<<<<<<< HEAD
	fetchDurationBlockFailureMetric.Observe(float64(time.Since(blockFetchStart).Milliseconds()))

	// Saturn fetch failed after exhausting all retrieval attempts, we can return the error.
	return
}

func (p *pool) replaceNodeToHaveWeight(nm *Member) {
	// we need to take the lock as we're updating the list of pool endpoint members below.
	p.lk.Lock()
	defer p.lk.Unlock()

	// figure out index
	idx := -1
	for j, m := range p.endpoints {
		if m.String() == nm.String() {
			idx = j
		}
	}
	if idx == -1 {
		// no longer present.
		return
	}

	p.updatePoolWithNewWeightUnlocked(nm, idx)
}

func (p *pool) fetchAndUpdate(ctx context.Context, node string, c cid.Cid, attempt int, transientErrs map[string]error) (blk blocks.Block, err error) {
	blk, err = p.doFetch(ctx, node, c, attempt)
	if err != nil {
		goLogger.Debugw("fetch attempt failed", "from", node, "attempt", attempt, "of", c, "error", err)
	}

	if err == nil {
		p.changeWeight(node, false)
		// Saturn fetch worked, we return the block.
		return
	}

	// If this is a NOT found or Timeout error, park the downvoting for now and see if other members are able to give us this content.
	if errors.Is(err, ErrContentProviderNotFound) || errors.Is(err, ErrSaturnTimeout) {
		transientErrs[node] = err
		return
	}

	// Saturn fetch failed, we downvote the failing member.
	p.changeWeight(node, true)
	return
}

type weightUpdateReq struct {
	node    string
	failure bool
}

func (p *pool) updateWeightBatched(reqs []weightUpdateReq) {
	p.lk.Lock()
	defer p.lk.Unlock()

	for _, req := range reqs {
		idx, nm := p.updateWeightUnlocked(req.node, req.failure)
		// we weren't able to change the weight.
		if idx == -1 || nm == nil {
			continue
		}
		p.updatePoolWithNewWeightUnlocked(nm, idx)
	}
}

=======
	// Saturn fetch failed after exhausting all retrieval attempts, we can return the error.
	return
}

func (p *pool) fetchAndUpdate(ctx context.Context, node string, c cid.Cid, attempt int, transientErrs map[string]error) (blk blocks.Block, err error) {
	blk, err = p.doFetch(ctx, node, c, attempt)
	if err != nil {
		goLogger.Debugw("fetch attempt failed", "from", node, "attempt", attempt, "of", c, "error", err)
	}

	if err == nil {
		p.changeWeight(node, false)
		// Saturn fetch worked, we return the block.
		return
	}

	// If this is a NOT found or Timeout error, park the downvoting for now and see if other members are able to give us this content.
	if errors.Is(err, ErrContentProviderNotFound) || errors.Is(err, ErrSaturnTimeout) {
		transientErrs[node] = err
		return
	}

	// Saturn fetch failed, we downvote the failing member.
	p.changeWeight(node, true)
	return
}

type weightUpdateReq struct {
	node    string
	failure bool
}

func (p *pool) updateWeightBatched(reqs []weightUpdateReq) {
	p.lk.Lock()
	defer p.lk.Unlock()

	for _, req := range reqs {
		idx, nm := p.updateWeightUnlocked(req.node, req.failure)
		// we weren't able to change the weight.
		if idx == -1 || nm == nil {
			continue
		}
		p.updatePoolWithNewWeightUnlocked(nm, idx)
	}
}

>>>>>>> 08021cfc
func (p *pool) updatePoolWithNewWeightUnlocked(nm *Member, idx int) {
	if nm.replication == 0 {
		p.c = p.c.RemoveNode(nm.url)
		p.endpoints = append(p.endpoints[:idx], p.endpoints[idx+1:]...)
<<<<<<< HEAD
=======
		// we will not add this node back to the cache before the cool off period expires
		p.removedTimeCache.Set(nm.url, struct{}{}, cache.DefaultExpiration)
>>>>>>> 08021cfc
		if len(p.endpoints) < p.config.PoolLowWatermark {
			select {
			case p.refresh <- struct{}{}:
			default:
			}
		}
	} else {
		p.endpoints[idx] = nm
		p.c.UpdateWithWeights(p.endpoints.ToWeights())
	}
}

<<<<<<< HEAD
func (p *pool) changeWeight(node string, failure bool) {
	p.lk.RLock()
	idx, nm := p.updateWeightUnlocked(node, failure)
	p.lk.RUnlock()
=======
// returns the updated weight mapping for tests
func (p *pool) changeWeight(node string, failure bool) {
	p.lk.Lock()
	defer p.lk.Unlock()

	idx, nm := p.updateWeightUnlocked(node, failure)
>>>>>>> 08021cfc

	// we weren't able to change the weight.
	if idx == -1 || nm == nil {
		return
	}

<<<<<<< HEAD
	p.replaceNodeToHaveWeight(nm)
=======
	p.updatePoolWithNewWeightUnlocked(nm, idx)
>>>>>>> 08021cfc
}

func (p *pool) updateWeightUnlocked(node string, failure bool) (index int, member *Member) {
	idx := -1
	var nm *Member
	var needUpdate bool
	for j, m := range p.endpoints {
		if m.String() == node {
			if nm, needUpdate = m.UpdateWeight(p.config.PoolWeightChangeDebounce, failure); needUpdate {
				idx = j
			}
			break
		}
	}
	return idx, nm
}

var saturnReqTmpl = "https://%s/ipfs/%s?format=raw"

var (
	saturnNodeIdKey     = "Saturn-Node-Id"
	saturnTransferIdKey = "Saturn-Transfer-Id"
	saturnCacheHitKey   = "Saturn-Cache-Status"
	saturnCacheHit      = "HIT"
)

// doFetch attempts to fetch a block from a given Saturn endpoint. It sends the retrieval logs to the logging endpoint upon a successful or failed attempt.
func (p *pool) doFetch(ctx context.Context, from string, c cid.Cid, attempt int) (b blocks.Block, e error) {
	requestId := uuid.NewString()
	goLogger.Debugw("doing fetch", "from", from, "of", c, "requestId", requestId)
	start := time.Now()
	response_success_end := time.Now()

	fb := time.Unix(0, 0)
	code := 0
	proto := "unknown"
	respReq := &http.Request{}
	received := 0
	reqUrl := ""
	var respHeader http.Header
	saturnNodeId := ""
	saturnTransferId := ""
	isCacheHit := false
	networkError := ""

	defer func() {
		ttfbMs := fb.Sub(start).Milliseconds()
		durationSecs := time.Since(start).Seconds()
		durationMs := time.Since(start).Milliseconds()
		goLogger.Debugw("fetch result", "from", from, "of", c, "status", code, "size", received, "ttfb", int(ttfbMs), "duration", durationSecs, "attempt", attempt, "error", e)
		fetchResponseMetric.WithLabelValues(fmt.Sprintf("%d", code)).Add(1)

		if e == nil && received > 0 {
			fetchTTFBPeerSuccessMetric.Observe(float64(ttfbMs))
			fetchDurationPeerSuccessMetric.Observe(float64(response_success_end.Sub(start).Milliseconds()))
			fetchSpeedPerPeerMetric.Observe(float64(received) / float64(durationMs))
		} else {
			fetchTTFBPeerFailureMetric.Observe(float64(ttfbMs))
			fetchDurationPeerFailureMetric.Observe(float64(time.Since(start).Milliseconds()))
		}

		if received > 0 {
			fetchSizeMetric.Observe(float64(received))
		}

		if respHeader != nil {
			saturnNodeId = respHeader.Get(saturnNodeIdKey)
			saturnTransferId = respHeader.Get(saturnTransferIdKey)

			cacheHit := respHeader.Get(saturnCacheHitKey)
			if cacheHit == saturnCacheHit {
				isCacheHit = true
			}

			for k, v := range respHeader {
				received = received + len(k) + len(v)
			}
		}

		p.logger.queue <- log{
			CacheHit:           isCacheHit,
			URL:                reqUrl,
			StartTime:          start,
			NumBytesSent:       received,
			RequestDurationSec: durationSecs,
			RequestID:          saturnTransferId,
			HTTPStatusCode:     code,
			HTTPProtocol:       proto,
			TTFBMS:             int(ttfbMs),
			// my address
			Range:          "",
			Referrer:       respReq.Referer(),
			UserAgent:      respReq.UserAgent(),
			NodeId:         saturnNodeId,
			NodeIpAddress:  from,
			IfNetworkError: networkError,
		}
	}()

	reqCtx, cancel := context.WithTimeout(ctx, DefaultSaturnRequestTimeout)
	defer cancel()
	reqUrl = fmt.Sprintf(saturnReqTmpl, from, c)
	req, err := http.NewRequestWithContext(reqCtx, http.MethodGet, reqUrl, nil)
	if err != nil {
		return nil, err
	}

	req.Header.Add("Accept", "application/vnd.ipld.raw")
	if p.config.ExtraHeaders != nil {
		for k, vs := range *p.config.ExtraHeaders {
			for _, v := range vs {
				req.Header.Add(k, v)
			}
		}
	}

	resp, err := p.config.SaturnClient.Do(req)
	if err != nil {
		networkError = err.Error()
		return nil, fmt.Errorf("http request failed: %w", err)
	}
	respHeader = resp.Header
	defer resp.Body.Close()

	code = resp.StatusCode
	proto = resp.Proto
	respReq = resp.Request

	if resp.StatusCode != http.StatusOK {
		if resp.StatusCode == http.StatusGatewayTimeout {
			return nil, fmt.Errorf("http error from strn: %d, err=%w", resp.StatusCode, ErrSaturnTimeout)
		}

		if resp.StatusCode == http.StatusNotFound {
			return nil, fmt.Errorf("http error from strn: %d, err=%w", resp.StatusCode, ErrContentProviderNotFound)
		}

		return nil, fmt.Errorf("http error from strn: %d", resp.StatusCode)
	}

	block, ttfb, err := ReadAllWithTTFB(io.LimitReader(resp.Body, maxBlockSize))
	fb = ttfb
	received = len(block)

	if err != nil {
		switch {
		case err == io.EOF && received >= maxBlockSize:
			// we don't expect to see this error any time soon, but if IPFS
			// ecosystem ever starts allowing bigger blocks, this message will save
			// multiple people collective man-months in debugging ;-)
			return nil, fmt.Errorf("strn responded with a block bigger than maxBlockSize=%d", maxBlockSize-1)
		case err == io.EOF:
			// This is fine :-)
			// Zero-length block may be valid (example: bafkreihdwdcefgh4dqkjv67uzcmw7ojee6xedzdetojuzjevtenxquvyku)
			// We accept this as non-error and let it go over CID validation later.
		default:
			return nil, fmt.Errorf("unable to read strn response body: %w", err)
		}
	}

	if p.config.DoValidation {
		nc, err := c.Prefix().Sum(block)
		if err != nil {
			return nil, blocks.ErrWrongHash
		}
		if !nc.Equals(c) {
			return nil, blocks.ErrWrongHash
		}
	}
	response_success_end = time.Now()

	return blocks.NewBlockWithCid(block, c)
}

func ReadAllWithTTFB(r io.Reader) ([]byte, time.Time, error) {
	b := make([]byte, 0, 512)
	var ttfb time.Time
	for {
		if len(b) == cap(b) {
			// Add more capacity (let append pick how much).
			b = append(b, 0)[:len(b)]
		}
		n, err := r.Read(b[len(b):cap(b)])
		b = b[:len(b)+n]
		if ttfb.IsZero() {
			ttfb = time.Now()
		}
		if err != nil {
			if err == io.EOF {
				err = nil
			}
			return b, ttfb, err
		}
	}
}<|MERGE_RESOLUTION|>--- conflicted
+++ resolved
@@ -189,6 +189,7 @@
 		for weight, cnt := range byWeight {
 			poolHealthMetric.WithLabelValues(fmt.Sprintf("%d", weight)).Set(float64(cnt))
 		}
+
 	} else {
 		poolErrorMetric.Add(1)
 	}
@@ -266,22 +267,16 @@
 		return nil, ErrNoBackend
 	}
 
-<<<<<<< HEAD
 	blockFetchStart := time.Now()
 
-=======
->>>>>>> 08021cfc
 	for i := 0; i < len(nodes); i++ {
 		blk, err = p.fetchAndUpdate(ctx, nodes[i], c, i, transientErrs)
 
 		if err == nil {
-<<<<<<< HEAD
 			durationMs := time.Since(blockFetchStart).Milliseconds()
 			fetchSpeedPerBlockMetric.Observe(float64(float64(len(blk.RawData())) / float64(durationMs)))
 			fetchDurationBlockSuccessMetric.Observe(float64(durationMs))
 
-=======
->>>>>>> 08021cfc
 			// downvote all parked failed nodes as some other node was able to give us the required content here.
 			reqs := make([]weightUpdateReq, 0, len(transientErrs))
 			for node, err := range transientErrs {
@@ -297,31 +292,10 @@
 		}
 	}
 
-<<<<<<< HEAD
 	fetchDurationBlockFailureMetric.Observe(float64(time.Since(blockFetchStart).Milliseconds()))
 
 	// Saturn fetch failed after exhausting all retrieval attempts, we can return the error.
 	return
-}
-
-func (p *pool) replaceNodeToHaveWeight(nm *Member) {
-	// we need to take the lock as we're updating the list of pool endpoint members below.
-	p.lk.Lock()
-	defer p.lk.Unlock()
-
-	// figure out index
-	idx := -1
-	for j, m := range p.endpoints {
-		if m.String() == nm.String() {
-			idx = j
-		}
-	}
-	if idx == -1 {
-		// no longer present.
-		return
-	}
-
-	p.updatePoolWithNewWeightUnlocked(nm, idx)
 }
 
 func (p *pool) fetchAndUpdate(ctx context.Context, node string, c cid.Cid, attempt int, transientErrs map[string]error) (blk blocks.Block, err error) {
@@ -366,63 +340,12 @@
 	}
 }
 
-=======
-	// Saturn fetch failed after exhausting all retrieval attempts, we can return the error.
-	return
-}
-
-func (p *pool) fetchAndUpdate(ctx context.Context, node string, c cid.Cid, attempt int, transientErrs map[string]error) (blk blocks.Block, err error) {
-	blk, err = p.doFetch(ctx, node, c, attempt)
-	if err != nil {
-		goLogger.Debugw("fetch attempt failed", "from", node, "attempt", attempt, "of", c, "error", err)
-	}
-
-	if err == nil {
-		p.changeWeight(node, false)
-		// Saturn fetch worked, we return the block.
-		return
-	}
-
-	// If this is a NOT found or Timeout error, park the downvoting for now and see if other members are able to give us this content.
-	if errors.Is(err, ErrContentProviderNotFound) || errors.Is(err, ErrSaturnTimeout) {
-		transientErrs[node] = err
-		return
-	}
-
-	// Saturn fetch failed, we downvote the failing member.
-	p.changeWeight(node, true)
-	return
-}
-
-type weightUpdateReq struct {
-	node    string
-	failure bool
-}
-
-func (p *pool) updateWeightBatched(reqs []weightUpdateReq) {
-	p.lk.Lock()
-	defer p.lk.Unlock()
-
-	for _, req := range reqs {
-		idx, nm := p.updateWeightUnlocked(req.node, req.failure)
-		// we weren't able to change the weight.
-		if idx == -1 || nm == nil {
-			continue
-		}
-		p.updatePoolWithNewWeightUnlocked(nm, idx)
-	}
-}
-
->>>>>>> 08021cfc
 func (p *pool) updatePoolWithNewWeightUnlocked(nm *Member, idx int) {
 	if nm.replication == 0 {
 		p.c = p.c.RemoveNode(nm.url)
 		p.endpoints = append(p.endpoints[:idx], p.endpoints[idx+1:]...)
-<<<<<<< HEAD
-=======
 		// we will not add this node back to the cache before the cool off period expires
 		p.removedTimeCache.Set(nm.url, struct{}{}, cache.DefaultExpiration)
->>>>>>> 08021cfc
 		if len(p.endpoints) < p.config.PoolLowWatermark {
 			select {
 			case p.refresh <- struct{}{}:
@@ -435,30 +358,19 @@
 	}
 }
 
-<<<<<<< HEAD
-func (p *pool) changeWeight(node string, failure bool) {
-	p.lk.RLock()
-	idx, nm := p.updateWeightUnlocked(node, failure)
-	p.lk.RUnlock()
-=======
 // returns the updated weight mapping for tests
 func (p *pool) changeWeight(node string, failure bool) {
 	p.lk.Lock()
 	defer p.lk.Unlock()
 
 	idx, nm := p.updateWeightUnlocked(node, failure)
->>>>>>> 08021cfc
 
 	// we weren't able to change the weight.
 	if idx == -1 || nm == nil {
 		return
 	}
 
-<<<<<<< HEAD
-	p.replaceNodeToHaveWeight(nm)
-=======
 	p.updatePoolWithNewWeightUnlocked(nm, idx)
->>>>>>> 08021cfc
 }
 
 func (p *pool) updateWeightUnlocked(node string, failure bool) (index int, member *Member) {
