package caboose

import (
	"context"
	"encoding/json"
	"errors"
	"fmt"
	"io"
	"net/http"
	"os"
	"strings"
	"sync"
	"time"

	"github.com/patrickmn/go-cache"

	"github.com/google/uuid"
	"github.com/ipfs/go-cid"
	blocks "github.com/ipfs/go-libipfs/blocks"
	"github.com/serialx/hashring"
)

// loadPool refreshes the set of Saturn endpoints in the pool by fetching an updated list of responsive Saturn nodes from the
// Saturn Orchestrator.
func (p *pool) loadPool() ([]string, error) {
	if override := os.Getenv("CABOOSE_BACKEND_OVERRIDE"); len(override) > 0 {
		return strings.Split(override, ","), nil
	}
	resp, err := p.config.OrchestratorClient.Get(p.config.OrchestratorEndpoint.String())
	if err != nil {
		goLogger.Warnw("failed to get backends from orchestrator", "err", err, "endpoint", p.config.OrchestratorEndpoint.String())
		return nil, err
	}
	defer resp.Body.Close()

	responses := make([]string, 0)
	if err := json.NewDecoder(resp.Body).Decode(&responses); err != nil {
		goLogger.Warnw("failed to decode backends from orchestrator", "err", err, "endpoint", p.config.OrchestratorEndpoint.String())
		return nil, err
	}
	goLogger.Infow("got backends from orchestrator", "cnt", len(responses), "endpoint", p.config.OrchestratorEndpoint.String())
	return responses, nil
}

type pool struct {
	config *Config
	logger *logger

	started chan struct{} // started signals that we've already initialized the pool once with Saturn endpoints.
	refresh chan struct{} // refresh is used to signal the need for doing a refresh of the Saturn endpoints pool.
	done    chan struct{} // done is used to signal that we're shutting down the Saturn endpoints pool and don't need to refresh it anymore.

	cidLk            sync.RWMutex
	cidFailureCache  *cache.Cache // guarded by cidLk
	cidCoolDownCache *cache.Cache // guarded by cidLk

	lk               sync.RWMutex
	endpoints        MemberList         // guarded by lk
	c                *hashring.HashRing // guarded by lk
	removedTimeCache *cache.Cache       // guarded by lk
	coolOffCount     map[string]int     // guarded by lk
	coolOffCache     *cache.Cache       // guarded by lk
}

// MemberList is the list of Saturn endpoints that are currently members of the Caboose consistent hashing ring
// that determines which Saturn endpoint to use to retrieve a given CID.
type MemberList []*Member

// ToWeights returns a map of Saturn endpoints to their weight on Caboose's consistent hashing ring.
func (m MemberList) ToWeights() map[string]int {
	ml := make(map[string]int, len(m))
	for _, mm := range m {
		ml[mm.url] = mm.replication
	}
	return ml
}

// Member is a Saturn endpoint that is currently a member of the Caboose consistent hashing ring.
type Member struct {
	lk sync.Mutex

	url         string
	lastUpdate  time.Time
	replication int
}

var defaultReplication = 20

func NewMemberWithWeight(addr string, weight int, lastUpdateTime time.Time) *Member {
	return &Member{url: addr, lk: sync.Mutex{}, lastUpdate: lastUpdateTime, replication: weight}
}

func NewMember(addr string, lastUpdateTime time.Time) *Member {
	return &Member{url: addr, lk: sync.Mutex{}, lastUpdate: lastUpdateTime, replication: defaultReplication}
}

func (m *Member) String() string {
	return string(m.url)
}

func (m *Member) ReplicationFactor() int {
	return m.replication
}

func (m *Member) UpdateWeight(debounce time.Duration, failure bool) (*Member, bool) {
	// this is a best-effort. if there's a correlated failure we ignore the others, so do the try on best-effort.
	if m.lk.TryLock() {
		defer m.lk.Unlock()
		if debounce == 0 || time.Since(m.lastUpdate) > debounce {
			// make the down-voted member
			nm := NewMember(m.url, time.Now())
			if failure {
				// reduce weight by 20%
				nm.replication = (m.replication * 80) / 100
				return nm, true
			} else {
				if m.replication < defaultReplication {
					updated := m.replication + 1
					if updated > defaultReplication {
						updated = defaultReplication
					}
					if updated != m.replication {
						nm.replication = updated
						return nm, true
					}
				}
			}
			return nm, false
		}
	}
	return nil, false
}

func newPool(c *Config) *pool {
	p := pool{
		config:           c,
		endpoints:        []*Member{},
		c:                nil,
		started:          make(chan struct{}),
		refresh:          make(chan struct{}, 1),
		done:             make(chan struct{}, 1),
		removedTimeCache: cache.New(c.PoolMembershipDebounce, 10*time.Second),
<<<<<<< HEAD

		cidCoolDownCache: cache.New(c.CidCoolDownDuration, 1*time.Minute),
		cidFailureCache:  cache.New(c.CidCoolDownDuration, 1*time.Minute),
=======
		coolOffCount:     make(map[string]int),
		coolOffCache:     cache.New(c.SaturnNodeCoolOff, cache.DefaultExpiration),
>>>>>>> 642b8faa
	}

	return &p
}

func (p *pool) Start() {
	go p.refreshPool()
}

func (p *pool) doRefresh() {
	newEP, err := p.loadPool()
	if err == nil {
		p.lk.Lock()
		defer p.lk.Unlock()

		// TODO: The orchestrator periodically prunes "bad" L1s based on a reputation system
		// it owns and runs. We should probably just forget about the Saturn endpoints that were
		// previously in the pool but are no longer being returned by the orchestrator. It's highly
		// likely that the Orchestrator has deemed them to be non-functional/malicious.
		// Let's just override the old pool with the new endpoints returned here.
		oldMap := make(map[string]bool)
		n := make([]*Member, 0, len(newEP))
		for _, o := range p.endpoints {
			oldMap[o.String()] = true
			n = append(n, o)
		}

		for _, s := range newEP {
			// add back node with lower weight if it was removed recently.
			if _, ok := p.removedTimeCache.Get(s); ok {
				if _, ok := oldMap[s]; !ok {
					p.removedTimeCache.Delete(s)
					n = append(n, NewMemberWithWeight(s, defaultReplication/2, time.Time{}))
					continue
				}
			}

			if _, ok := oldMap[s]; !ok {
				// we set last update time to zero so we do NOT hit debounce limits for this node immediately on creation.
				n = append(n, NewMember(s, time.Time{}))
			}
		}

		p.endpoints = n
		if p.c == nil {
			p.c = hashring.NewWithWeights(p.endpoints.ToWeights())
		} else {
			p.c.UpdateWithWeights(p.endpoints.ToWeights())
		}
		poolSizeMetric.Set(float64(len(n)))

		// periodic update of a pool health metric
		byWeight := make(map[int]int)
		for _, m := range p.endpoints {
			if _, ok := byWeight[m.replication]; !ok {
				byWeight[m.replication] = 0
			}
			byWeight[m.replication] += 1
		}
		poolHealthMetric.Reset()
		for weight, cnt := range byWeight {
			poolHealthMetric.WithLabelValues(fmt.Sprintf("%d", weight)).Set(float64(cnt))
		}

	} else {
		poolErrorMetric.Add(1)
	}
}

func (p *pool) refreshPool() {
	t := time.NewTimer(0)
	started := sync.Once{}
	for {
		select {
		case <-t.C:
			p.doRefresh()
			started.Do(func() {
				close(p.started)
			})

			t.Reset(p.config.PoolRefresh)
		case <-p.refresh:
			p.doRefresh()
			started.Do(func() {
				close(p.started)
			})

			if !t.Stop() {
				<-t.C
			}
			t.Reset(p.config.PoolRefresh)
		case <-p.done:
			return
		}
	}
}

func (p *pool) Close() {
	select {
	case p.done <- struct{}{}:
		return
	default:
		return
	}
}

func (p *pool) fetchWith(ctx context.Context, c cid.Cid, with string) (blk blocks.Block, err error) {
	// wait for pool to be initialised
	<-p.started

	// if the cid is in the cool down cache, we fail the request.
	p.cidLk.RLock()
	if at, ok := p.cidCoolDownCache.Get(c.String()); ok {
		p.cidLk.RUnlock()

		expireAt := at.(time.Time)
		return nil, &ErrCidCoolDown{
			Cid:          c,
			RetryAfterMs: time.Until(expireAt).Milliseconds(),
		}
	}
	p.cidLk.RUnlock()

	transientErrs := make(map[string]error)
	nodes, err := p.getNodesToFetch(c, with)
	if err != nil {
		return nil, err
	}

	blockFetchStart := time.Now()
	for i := 0; i < len(nodes); i++ {
		blk, err = p.fetchAndUpdate(ctx, nodes[i], c, i, transientErrs)

		if err == nil {
			durationMs := time.Since(blockFetchStart).Milliseconds()
			fetchSpeedPerBlockMetric.Observe(float64(float64(len(blk.RawData())) / float64(durationMs)))
			fetchDurationBlockSuccessMetric.Observe(float64(durationMs))

			// try and downvote nodes that returned transient errors because we got the content from elsewhere
			// but only if they continue this behaviour even after a grace cool off period.
			reqs := make([]weightUpdateReq, 0, len(transientErrs))
			for node, err := range transientErrs {
				goLogger.Debugw("downvoting node with transient err as fetch was subsequently successful", "node", node, "err", err)
				reqs = append(reqs, weightUpdateReq{
					node:    node,
					failure: true,
					coolOff: true,
				})
			}

			p.changeWeightBatched(reqs)
			return
		}
	}

	fetchDurationBlockFailureMetric.Observe(float64(time.Since(blockFetchStart).Milliseconds()))

	p.updateCidCoolDown(c)

	// Saturn fetch failed after exhausting all retrieval attempts, we can return the error.
	return
}

<<<<<<< HEAD
// record the failure in the cid failure cache and
// if the number of cid fetch failures has crossed a certain threshold, add the cid to a cool down cache.
func (p *pool) updateCidCoolDown(c cid.Cid) {
	p.cidLk.Lock()
	defer p.cidLk.Unlock()

	expireAt := time.Now().Add(p.config.CidCoolDownDuration)
	key := c.String()

	if p.config.MaxCidFailuresBeforeCoolDown == 1 {
		p.cidCoolDownCache.Set(key, expireAt, time.Until(expireAt)+100)
		return
	}

	v, ok := p.cidFailureCache.Get(key)
	if !ok {
		p.cidFailureCache.Set(key, 1, cache.DefaultExpiration)
		return
	}

	count := v.(int)
	if p.config.MaxCidFailuresBeforeCoolDown == 1 || count+1 == p.config.MaxCidFailuresBeforeCoolDown {
		p.cidCoolDownCache.Set(key, expireAt, time.Until(expireAt)+100)
		p.cidFailureCache.Delete(key)
	} else {
		p.cidFailureCache.Set(key, count+1, cache.DefaultExpiration)
	}
=======
func (p *pool) getNodesToFetch(c cid.Cid, with string) ([]string, error) {
	p.lk.RLock()
	defer p.lk.RUnlock()

	refreshFnc := func() {
		select {
		case p.refresh <- struct{}{}:
		default:
		}
	}

	left := p.config.MaxRetrievalAttempts
	aff := with
	if aff == "" {
		aff = c.Hash().B58String()
	}

	// Get min(maxRetrievalAttempts, len(endpoints)) nodes from the consistent hashing ring for the given cid.
	if left > len(p.endpoints) {
		left = len(p.endpoints)
	}

	if p.c == nil || p.c.Size() == 0 {
		return nil, ErrNoBackend
	}
	nodes, ok := p.c.GetNodes(aff, left)

	// if there are no endpoints in the consistent hashing ring for the given cid, we submit a pool refresh request and fail this fetch.
	if !ok || len(nodes) == 0 {
		refreshFnc()
		return nil, ErrNoBackend
	}

	// filter out cool off nodes
	var withoutCoolOff []string
	withoutCoolOffMap := make(map[string]struct{})
	for _, node := range nodes {
		if _, ok := p.coolOffCache.Get(node); !ok {
			withoutCoolOff = append(withoutCoolOff, node)
			withoutCoolOffMap[node] = struct{}{}
		}
	}
	// if we have enough nodes, we are done.
	if len(withoutCoolOff) >= left {
		return withoutCoolOff, nil
	}

	// trigger a refresh and try to fetch more nodes
	refreshFnc()
	allNodes, ok := p.c.GetNodes(aff, len(p.endpoints))
	if !ok {
		return nil, ErrNoBackend
	}

	for _, node := range allNodes {
		_, wok := withoutCoolOffMap[node]
		_, cok := p.coolOffCache.Get(node)
		if !wok && !cok {
			withoutCoolOff = append(withoutCoolOff, node)
			if len(withoutCoolOff) == left {
				return withoutCoolOff, nil
			}
		}
	}

	// if we still don't have enough nodes, just return the initial set of nodes we got without considering cool off.
	return nodes, nil
>>>>>>> 642b8faa
}

func (p *pool) fetchAndUpdate(ctx context.Context, node string, c cid.Cid, attempt int, transientErrs map[string]error) (blk blocks.Block, err error) {
	blk, err = p.doFetch(ctx, node, c, attempt)
	if err != nil {
		goLogger.Debugw("fetch attempt failed", "from", node, "attempt", attempt, "of", c, "error", err)
	}

	if err == nil {
		p.changeWeight(node, false, false)
		// Saturn fetch worked, we return the block.
		return
	}

	// If this is a NOT found or Timeout error, park the downvoting for now and see if other members are able to give us this content.
	if errors.Is(err, ErrContentProviderNotFound) || errors.Is(err, ErrSaturnTimeout) {
		transientErrs[node] = err
		return
	}

	coolOff := false
	if errors.Is(err, ErrSaturnTooManyRequests) {
		coolOff = true
	}

	// Saturn fetch failed, we downvote the failing member.
	p.changeWeight(node, true, coolOff)
	return
}

type weightUpdateReq struct {
	node    string
	failure bool
	coolOff bool
}

func (p *pool) updatePoolWithNewWeightUnlocked(nm *Member, idx int) {
	if nm.replication == 0 {
		delete(p.coolOffCount, nm.url)
		p.coolOffCache.Delete(nm.url)

		p.c = p.c.RemoveNode(nm.url)
		p.endpoints = append(p.endpoints[:idx], p.endpoints[idx+1:]...)
		// we will not add this node back to the cache before the cool off period expires
		p.removedTimeCache.Set(nm.url, struct{}{}, cache.DefaultExpiration)
		if len(p.endpoints) < p.config.PoolLowWatermark {
			select {
			case p.refresh <- struct{}{}:
			default:
			}
		}
	} else {
		p.endpoints[idx] = nm
		p.c.UpdateWithWeights(p.endpoints.ToWeights())
	}
}

func (p *pool) isCoolOffUnlocked(node string) bool {
	p.coolOffCache.Set(node, struct{}{}, cache.DefaultExpiration)
	val := p.coolOffCount[node]
	p.coolOffCount[node] = val + 1
	return (val + 1) <= p.config.MaxNCoolOff
}

// returns the updated weight mapping for tests
func (p *pool) changeWeight(node string, failure bool, coolOff bool) {
	p.lk.Lock()
	defer p.lk.Unlock()

	// reduce weight if we've repeatedly seen a cool off request for this node; otherwise, cool off requests to it for a while and try again.
	if coolOff {
		if ok := p.isCoolOffUnlocked(node); ok {
			return
		}
	}

	idx, nm := p.updateWeightUnlocked(node, failure)

	// we weren't able to change the weight.
	if idx == -1 || nm == nil {
		return
	}

	p.updatePoolWithNewWeightUnlocked(nm, idx)

	// Remove node from cool off cache if we observed a successful fetch.
	if !failure {
		p.coolOffCache.Delete(node)
		delete(p.coolOffCount, node)
	}
}

func (p *pool) changeWeightBatched(reqs []weightUpdateReq) {
	p.lk.Lock()
	defer p.lk.Unlock()

	for _, req := range reqs {
		// reduce weight if we've repeatedly seen a cool off request for this node; otherwise, cool off requests to it for a while and try again.
		if req.coolOff {
			if ok := p.isCoolOffUnlocked(req.node); ok {
				continue
			}
		}

		idx, nm := p.updateWeightUnlocked(req.node, req.failure)
		// we weren't able to change the weight.
		if idx == -1 || nm == nil {
			continue
		}
		p.updatePoolWithNewWeightUnlocked(nm, idx)

		// Remove node from cool off cache if we observed a successful fetch.
		if !req.failure {
			p.coolOffCache.Delete(req.node)
			delete(p.coolOffCount, req.node)
		}
	}
}

func (p *pool) updateWeightUnlocked(node string, failure bool) (index int, member *Member) {
	idx := -1
	var nm *Member
	var needUpdate bool
	for j, m := range p.endpoints {
		if m.String() == node {
			if nm, needUpdate = m.UpdateWeight(p.config.PoolWeightChangeDebounce, failure); needUpdate {
				idx = j
			}
			break
		}
	}
	return idx, nm
}

var saturnReqTmpl = "https://%s/ipfs/%s?format=raw"

var (
	saturnNodeIdKey     = "Saturn-Node-Id"
	saturnTransferIdKey = "Saturn-Transfer-Id"
	saturnCacheHitKey   = "Saturn-Cache-Status"
	saturnCacheHit      = "HIT"
)

// doFetch attempts to fetch a block from a given Saturn endpoint. It sends the retrieval logs to the logging endpoint upon a successful or failed attempt.
func (p *pool) doFetch(ctx context.Context, from string, c cid.Cid, attempt int) (b blocks.Block, e error) {
	requestId := uuid.NewString()
	goLogger.Debugw("doing fetch", "from", from, "of", c, "requestId", requestId)
	start := time.Now()
	response_success_end := time.Now()

	fb := time.Unix(0, 0)
	code := 0
	proto := "unknown"
	respReq := &http.Request{}
	received := 0
	reqUrl := ""
	var respHeader http.Header
	saturnNodeId := ""
	saturnTransferId := ""
	isCacheHit := false
	networkError := ""

	defer func() {
		ttfbMs := fb.Sub(start).Milliseconds()
		durationSecs := time.Since(start).Seconds()
		durationMs := time.Since(start).Milliseconds()
		goLogger.Debugw("fetch result", "from", from, "of", c, "status", code, "size", received, "ttfb", int(ttfbMs), "duration", durationSecs, "attempt", attempt, "error", e)
		fetchResponseMetric.WithLabelValues(fmt.Sprintf("%d", code)).Add(1)

		if e == nil && received > 0 {
			fetchTTFBPerBlockPerPeerSuccessMetric.Observe(float64(ttfbMs))
			fetchDurationPerBlockPerPeerSuccessMetric.Observe(float64(response_success_end.Sub(start).Milliseconds()))
			fetchSpeedPerBlockPerPeerMetric.Observe(float64(received) / float64(durationMs))
		} else {
			fetchTTFBPerBlockPerPeerFailureMetric.Observe(float64(ttfbMs))
			fetchDurationPerBlockPerPeerFailureMetric.Observe(float64(time.Since(start).Milliseconds()))
		}

		if received > 0 {
			fetchSizeMetric.Observe(float64(received))
		}

		if respHeader != nil {
			saturnNodeId = respHeader.Get(saturnNodeIdKey)
			saturnTransferId = respHeader.Get(saturnTransferIdKey)

			cacheHit := respHeader.Get(saturnCacheHitKey)
			if cacheHit == saturnCacheHit {
				isCacheHit = true
			}

			for k, v := range respHeader {
				received = received + len(k) + len(v)
			}
		}

		p.logger.queue <- log{
			CacheHit:           isCacheHit,
			URL:                reqUrl,
			StartTime:          start,
			NumBytesSent:       received,
			RequestDurationSec: durationSecs,
			RequestID:          saturnTransferId,
			HTTPStatusCode:     code,
			HTTPProtocol:       proto,
			TTFBMS:             int(ttfbMs),
			// my address
			Range:          "",
			Referrer:       respReq.Referer(),
			UserAgent:      respReq.UserAgent(),
			NodeId:         saturnNodeId,
			NodeIpAddress:  from,
			IfNetworkError: networkError,
		}
	}()

	reqCtx, cancel := context.WithTimeout(ctx, DefaultSaturnRequestTimeout)
	defer cancel()
	reqUrl = fmt.Sprintf(saturnReqTmpl, from, c)
	req, err := http.NewRequestWithContext(reqCtx, http.MethodGet, reqUrl, nil)
	if err != nil {
		return nil, err
	}

	req.Header.Add("Accept", "application/vnd.ipld.raw")
	if p.config.ExtraHeaders != nil {
		for k, vs := range *p.config.ExtraHeaders {
			for _, v := range vs {
				req.Header.Add(k, v)
			}
		}
	}

	resp, err := p.config.SaturnClient.Do(req)
	if err != nil {
		networkError = err.Error()
		return nil, fmt.Errorf("http request failed: %w", err)
	}
	respHeader = resp.Header
	defer resp.Body.Close()

	code = resp.StatusCode
	proto = resp.Proto
	respReq = resp.Request

	if resp.StatusCode != http.StatusOK {
		if resp.StatusCode == http.StatusTooManyRequests {
			return nil, fmt.Errorf("http error from strn: %d, err=%w", resp.StatusCode, ErrSaturnTooManyRequests)
		}
		if resp.StatusCode == http.StatusGatewayTimeout {
			return nil, fmt.Errorf("http error from strn: %d, err=%w", resp.StatusCode, ErrSaturnTimeout)
		}

		// This should only be 502, but L1s were not translating 404 from Lassie, so we have to support both for now.
		if resp.StatusCode == http.StatusNotFound || resp.StatusCode == http.StatusBadGateway {
			return nil, fmt.Errorf("http error from strn: %d, err=%w", resp.StatusCode, ErrContentProviderNotFound)
		}

		return nil, fmt.Errorf("http error from strn: %d", resp.StatusCode)
	}

	block, ttfb, err := ReadAllWithTTFB(io.LimitReader(resp.Body, maxBlockSize))
	fb = ttfb
	received = len(block)

	if err != nil {
		switch {
		case err == io.EOF && received >= maxBlockSize:
			// we don't expect to see this error any time soon, but if IPFS
			// ecosystem ever starts allowing bigger blocks, this message will save
			// multiple people collective man-months in debugging ;-)
			return nil, fmt.Errorf("strn responded with a block bigger than maxBlockSize=%d", maxBlockSize-1)
		case err == io.EOF:
			// This is fine :-)
			// Zero-length block may be valid (example: bafkreihdwdcefgh4dqkjv67uzcmw7ojee6xedzdetojuzjevtenxquvyku)
			// We accept this as non-error and let it go over CID validation later.
		default:
			return nil, fmt.Errorf("unable to read strn response body: %w", err)
		}
	}

	if p.config.DoValidation {
		nc, err := c.Prefix().Sum(block)
		if err != nil {
			return nil, blocks.ErrWrongHash
		}
		if !nc.Equals(c) {
			return nil, blocks.ErrWrongHash
		}
	}
	response_success_end = time.Now()

	return blocks.NewBlockWithCid(block, c)
}

func ReadAllWithTTFB(r io.Reader) ([]byte, time.Time, error) {
	b := make([]byte, 0, 512)
	var ttfb time.Time
	for {
		if len(b) == cap(b) {
			// Add more capacity (let append pick how much).
			b = append(b, 0)[:len(b)]
		}
		n, err := r.Read(b[len(b):cap(b)])
		b = b[:len(b)+n]
		if ttfb.IsZero() {
			ttfb = time.Now()
		}
		if err != nil {
			if err == io.EOF {
				err = nil
			}
			return b, ttfb, err
		}
	}
}<|MERGE_RESOLUTION|>--- conflicted
+++ resolved
@@ -140,14 +140,12 @@
 		refresh:          make(chan struct{}, 1),
 		done:             make(chan struct{}, 1),
 		removedTimeCache: cache.New(c.PoolMembershipDebounce, 10*time.Second),
-<<<<<<< HEAD
 
 		cidCoolDownCache: cache.New(c.CidCoolDownDuration, 1*time.Minute),
 		cidFailureCache:  cache.New(c.CidCoolDownDuration, 1*time.Minute),
-=======
-		coolOffCount:     make(map[string]int),
+		
+    coolOffCount:     make(map[string]int),
 		coolOffCache:     cache.New(c.SaturnNodeCoolOff, cache.DefaultExpiration),
->>>>>>> 642b8faa
 	}
 
 	return &p
@@ -311,7 +309,7 @@
 	return
 }
 
-<<<<<<< HEAD
+
 // record the failure in the cid failure cache and
 // if the number of cid fetch failures has crossed a certain threshold, add the cid to a cool down cache.
 func (p *pool) updateCidCoolDown(c cid.Cid) {
@@ -339,7 +337,8 @@
 	} else {
 		p.cidFailureCache.Set(key, count+1, cache.DefaultExpiration)
 	}
-=======
+}
+
 func (p *pool) getNodesToFetch(c cid.Cid, with string) ([]string, error) {
 	p.lk.RLock()
 	defer p.lk.RUnlock()
@@ -407,7 +406,6 @@
 
 	// if we still don't have enough nodes, just return the initial set of nodes we got without considering cool off.
 	return nodes, nil
->>>>>>> 642b8faa
 }
 
 func (p *pool) fetchAndUpdate(ctx context.Context, node string, c cid.Cid, attempt int, transientErrs map[string]error) (blk blocks.Block, err error) {
