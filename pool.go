package caboose

import (
	"context"
	cryptoRand "crypto/rand"
	"encoding/json"
	"errors"
	"fmt"
	"io"
	"math/big"
	"math/rand"
	"net/http"
	"net/url"
	"os"
	"sync"
	"time"

	"github.com/asecurityteam/rolling"
	"github.com/patrickmn/go-cache"
	"github.com/prometheus/client_golang/prometheus"

	"github.com/filecoin-saturn/caboose/tieredhashing"

	"github.com/golang-jwt/jwt/v5"

	"github.com/ipfs/boxo/path"
	blocks "github.com/ipfs/go-block-format"
	"github.com/ipfs/go-cid"
	"github.com/ipld/go-car"
)

const (
	tierMainToUnknown  = "main-to-unknown"
	tierUnknownToMain  = "unknown-to-main"
	BackendOverrideKey = "CABOOSE_BACKEND_OVERRIDE"
	CabooseJwtIssuer   = "caboose-client"
)

var sentinelCidReqTemplate = "/ipfs/%s?format=car&car-scope=block"

// authenticateReq adds authentication to a request when a JWT_SECRET is present as an environment variable.
func authenticateReq(req *http.Request, key string) (*http.Request, error) {

	claims := &jwt.MapClaims{
		"ExpiresAt": time.Now().Add(10 * time.Minute).Unix(), // Token expires after 10 minutes
		"Issuer":    CabooseJwtIssuer,
	}

	token := jwt.NewWithClaims(jwt.SigningMethodHS256, claims)
	ss, err := token.SignedString([]byte(key))

	if err != nil {
		goLogger.Warnw("failed to generate JWT", "err", err)
		return nil, err
	}

	req.Header.Add("Authorization", "Bearer "+ss)

	return req, nil

}

// loadPool refreshes the set of Saturn endpoints in the pool by fetching an updated list of responsive Saturn nodes from the
// Saturn Orchestrator.
func (p *pool) loadPool() ([]tieredhashing.NodeInfo, error) {

	if p.config.OrchestratorOverride != nil {
		return p.config.OrchestratorOverride, nil
	}

<<<<<<< HEAD
	client := p.config.OrchestratorClient

	req, err := http.NewRequest("GET", p.config.OrchestratorEndpoint.String(), nil)

	if err != nil {
		goLogger.Warnw("failed to create request to orchestrator", "err", err, "endpoint", p.config.OrchestratorEndpoint)
		return nil, err
	}

	if len(p.config.OrchestratorJwtSecret) > 0 {
		req, err = authenticateReq(req, p.config.OrchestratorJwtSecret)
		if err != nil {
			goLogger.Warnw("failed to authenticate request to orchestrator", "err", err, "endpoint", p.config.OrchestratorEndpoint)
			return nil, err
		}
	}

	resp, err := client.Do(req)
=======
	resp, err := p.config.OrchestratorClient.Get(p.config.OrchestratorEndpoint.String())
>>>>>>> a070eee3
	if err != nil {
		goLogger.Warnw("failed to get backends from orchestrator", "err", err, "endpoint", p.config.OrchestratorEndpoint)
		return nil, err
	}
	defer resp.Body.Close()

	responses := make([]tieredhashing.NodeInfo, 0)

	if err := json.NewDecoder(resp.Body).Decode(&responses); err != nil {
		goLogger.Warnw("failed to decode backends from orchestrator", "err", err, "endpoint", p.config.OrchestratorEndpoint.String())
		return nil, err
	}

	goLogger.Infow("got backends from orchestrators", "cnt", len(responses), "endpoint", p.config.OrchestratorEndpoint.String())
	return responses, nil
}

type mirroredPoolRequest struct {
	node string
	path string
	// the key for node affinity for the request
	key string
}

type pool struct {
	config *Config
	logger *logger

	started       chan struct{} // started signals that we've already initialized the pool once with Saturn endpoints.
	refresh       chan struct{} // refresh is used to signal the need for doing a refresh of the Saturn endpoints pool.
	done          chan struct{} // done is used to signal that we're shutting down the Saturn endpoints pool and don't need to refresh it anymore.
	mirrorSamples chan mirroredPoolRequest

	fetchKeyLk            sync.RWMutex
	fetchKeyFailureCache  *cache.Cache // guarded by fetchKeyLk
	fetchKeyCoolDownCache *cache.Cache // guarded by fetchKeyLk

	lk sync.RWMutex
	th *tieredhashing.TieredHashing

	poolInitDone sync.Once
}

func newPool(c *Config) *pool {
	noRemove := false
	if len(os.Getenv(BackendOverrideKey)) > 0 {
		noRemove = true
	}

	topts := append(c.TieredHashingOpts, tieredhashing.WithNoRemove(noRemove))

	p := pool{
		config:        c,
		started:       make(chan struct{}),
		refresh:       make(chan struct{}, 1),
		done:          make(chan struct{}, 1),
		mirrorSamples: make(chan mirroredPoolRequest, 10),

		fetchKeyCoolDownCache: cache.New(c.FetchKeyCoolDownDuration, 1*time.Minute),
		fetchKeyFailureCache:  cache.New(c.FetchKeyCoolDownDuration, 1*time.Minute),
		th:                    tieredhashing.New(topts...),
	}

	return &p
}

func (p *pool) Start() {
	go p.refreshPool()
	go p.checkPool()
}

func (p *pool) doRefresh() {
	newEP, err := p.loadPool()
	if err == nil {
		p.refreshWithNodes(newEP)
	} else {
		poolRefreshErrorMetric.Add(1)
	}
}

func (p *pool) refreshWithNodes(newEP []tieredhashing.NodeInfo) {
	p.lk.Lock()
	defer p.lk.Unlock()

	// for tests to pass the -race check when accessing global vars
	distLk.Lock()
	defer distLk.Unlock()

	added, alreadyRemoved, back := p.th.AddOrchestratorNodes(newEP)
	poolNewMembersMetric.Set(float64(added))
	poolMembersNotAddedBecauseRemovedMetric.Set(float64(alreadyRemoved))
	poolMembersRemovedAndAddedBackMetric.Set(float64(back))

	// update the tier set
	mu, um := p.th.UpdateMainTierWithTopN()
	poolTierChangeMetric.WithLabelValues(tierMainToUnknown).Set(float64(mu))
	poolTierChangeMetric.WithLabelValues(tierUnknownToMain).Set(float64(um))

	mt := p.th.GetPoolMetrics()
	poolSizeMetric.WithLabelValues(string(tieredhashing.TierUnknown)).Set(float64(mt.Unknown))
	poolSizeMetric.WithLabelValues(string(tieredhashing.TierMain)).Set(float64(mt.Main))

	// Update aggregate latency & speed distribution for peers
	latencyHist := prometheus.NewHistogramVec(prometheus.HistogramOpts{
		Name:    prometheus.BuildFQName("ipfs", "caboose", "fetch_peer_latency_dist"),
		Help:    "Fetch latency distribution for peers in millis",
		Buckets: latencyDistMsHistogram,
	}, []string{"tier", "percentile"})

	percentiles := []float64{25, 50, 75, 90, 95}

	for _, perf := range p.th.GetPerf() {
		perf := perf
		if perf.NLatencyDigest <= 0 {
			continue
		}

		for _, pt := range percentiles {
			latencyHist.WithLabelValues(string(perf.Tier), fmt.Sprintf("P%f", pt)).Observe(perf.LatencyDigest.Reduce(rolling.Percentile(pt)))
		}
	}
	peerLatencyDistribution = latencyHist
}

func (p *pool) refreshPool() {
	t := time.NewTimer(0)
	started := sync.Once{}
	for {
		select {
		case <-t.C:
			p.doRefresh()
			started.Do(func() {
				close(p.started)
			})

			t.Reset(p.config.PoolRefresh)
		case <-p.refresh:
			p.doRefresh()
			started.Do(func() {
				close(p.started)
			})

			if !t.Stop() {
				<-t.C
			}
			t.Reset(p.config.PoolRefresh)
		case <-p.done:
			return
		}
	}
}

func (p *pool) fetchSentinelCid(node string) error {
	sc, err := p.th.GetSentinelCid(node)
	if err != nil {
		goLogger.Warnw("failed to fetch sentinel cid ", "err", err)
		return err
	}
	trialTimeout, cancel := context.WithTimeout(context.Background(), 30*time.Second)
	reqUrl := fmt.Sprintf(sentinelCidReqTemplate, sc)
	err = p.fetchResourceAndUpdate(trialTimeout, node, reqUrl, 0, p.mirrorValidator)
	cancel()
	return err
}

func (p *pool) checkPool() {
	for {
		select {
		case msg := <-p.mirrorSamples:
			// see if it is to a main-tier node - if so find appropriate test node to test against.
			p.lk.RLock()
			if p.th.NodeTier(msg.node) != tieredhashing.TierMain {
				p.lk.RUnlock()
				continue
			}
			testNodes := p.th.GetNodes(tieredhashing.TierUnknown, msg.key, 1)
			p.lk.RUnlock()
			if len(testNodes) == 0 {
				continue
			}
			trialTimeout, cancel := context.WithTimeout(context.Background(), 30*time.Second)

			err := p.fetchResourceAndUpdate(trialTimeout, testNodes[0], msg.path, 0, p.mirrorValidator)

			rand := big.NewInt(1)
			if p.config.SentinelCidPeriod > 0 {
				rand, _ = cryptoRand.Int(cryptoRand.Reader, big.NewInt(p.config.SentinelCidPeriod))
			}

			if rand.Cmp(big.NewInt(0)) == 0 {
				err := p.fetchSentinelCid(testNodes[0])
				if err != nil {
					goLogger.Warnw("failed to fetch sentinel cid ", "err", err)
				}
			}

			cancel()
			if err != nil {
				mirroredTrafficTotalMetric.WithLabelValues("error").Inc()
			} else {
				mirroredTrafficTotalMetric.WithLabelValues("no-error").Inc()
			}
		case <-p.done:
			return
		}
	}
}

// TODO: this should be replaced with a real validator once one exists from boxo.
func (p *pool) mirrorValidator(resource string, reader io.Reader) error {
	// first get the 'path' part to remove query string if present.
	pth, err := url.Parse(resource)
	if err != nil {
		return err
	}
	parse, err := path.ParsePath(pth.Path)
	if err != nil {
		return err
	}
	matchedCid := cid.Undef
	if parse.IsJustAKey() && len(parse) == 1 {
		matchedCid, err = cid.Parse(parse.Segments()[0])
	} else if len(parse) > 1 {
		matchedCid, err = cid.Parse(parse.Segments()[1])
	} else {
		err = fmt.Errorf("unrecognized resource: %s", resource)
	}
	if err != nil {
		return err
	}

	br, err := car.NewCarReader(reader)
	if err != nil {
		return err
	}
	has := false
	for {
		blk, err := br.Next()
		if err == io.EOF {
			break
		}
		if err != nil {
			return err
		}
		if matchedCid.Equals(blk.Cid()) {
			has = true
		}
	}
	if !has {
		return fmt.Errorf("response did not have requested root")
	}
	return nil
}

func (p *pool) Close() {
	select {
	case p.done <- struct{}{}:
		return
	default:
		return
	}
}

func cidToKey(c cid.Cid) string {
	return c.Hash().B58String()
}

func (p *pool) fetchBlockWith(ctx context.Context, c cid.Cid, with string) (blk blocks.Block, err error) {

	fetchCalledTotalMetric.WithLabelValues(resourceTypeBlock).Add(1)
	if recordIfContextErr(resourceTypeBlock, ctx, "fetchBlockWith") {
		return nil, ctx.Err()
	}
	// wait for pool to be initialised
	<-p.started

	// if the cid is in the cool down cache, we fail the request.
	p.fetchKeyLk.RLock()
	if at, ok := p.fetchKeyCoolDownCache.Get(cidToKey(c)); ok {
		p.fetchKeyLk.RUnlock()

		expireAt := at.(time.Time)
		return nil, &ErrCoolDown{
			Cid:        c,
			retryAfter: time.Until(expireAt),
		}
	}
	p.fetchKeyLk.RUnlock()

	aff := with
	if aff == "" {
		aff = cidToKey(c)
	}

	p.lk.RLock()
	nodes := p.th.GetNodes(tieredhashing.TierMain, aff, p.config.MaxRetrievalAttempts)
	if len(nodes) < p.config.MaxRetrievalAttempts {
		nodes = append(nodes,
			p.th.GetNodes(tieredhashing.TierUnknown, aff, p.config.MaxRetrievalAttempts-len(nodes))...,
		)
	}
	p.lk.RUnlock()
	if len(nodes) == 0 {
		return nil, ErrNoBackend
	}

	blockFetchStart := time.Now()
	for i := 0; i < len(nodes); i++ {
		if recordIfContextErr(resourceTypeBlock, ctx, "fetchBlockWithLoop") {
			return nil, ctx.Err()
		}

		blk, err = p.fetchBlockAndUpdate(ctx, nodes[i], c, i)
		if err != nil && errors.Is(err, context.Canceled) {
			return nil, err
		}

		if err == nil {
			durationMs := time.Since(blockFetchStart).Milliseconds()
			fetchDurationBlockSuccessMetric.Observe(float64(durationMs))

			// mirror successful request
			if p.config.MirrorFraction > rand.Float64() {
				select {
				case p.mirrorSamples <- mirroredPoolRequest{node: nodes[i], path: fmt.Sprintf("/ipfs/%s?format=car&car-scope=block", c), key: aff}:
				default:
				}
			}

			return
		}
	}

	fetchDurationBlockFailureMetric.Observe(float64(time.Since(blockFetchStart).Milliseconds()))

	p.updateFetchKeyCoolDown(cidToKey(c))

	// Saturn fetch failed after exhausting all retrieval attempts, we can return the error.
	return
}

// record the failure in the cid failure cache and
// if the number of cid fetch failures has crossed a certain threshold, add the cid to a cool down cache.
func (p *pool) updateFetchKeyCoolDown(key string) {
	p.fetchKeyLk.Lock()
	defer p.fetchKeyLk.Unlock()

	expireAt := time.Now().Add(p.config.FetchKeyCoolDownDuration)

	if p.config.MaxFetchFailuresBeforeCoolDown == 1 {
		p.fetchKeyCoolDownCache.Set(key, expireAt, time.Until(expireAt)+100)
		return
	}

	v, ok := p.fetchKeyFailureCache.Get(key)
	if !ok {
		p.fetchKeyFailureCache.Set(key, 1, cache.DefaultExpiration)
		return
	}

	count := v.(int)
	if p.config.MaxFetchFailuresBeforeCoolDown == 1 || count+1 == p.config.MaxFetchFailuresBeforeCoolDown {
		p.fetchKeyCoolDownCache.Set(key, expireAt, time.Until(expireAt)+100)
		p.fetchKeyFailureCache.Delete(key)
	} else {
		p.fetchKeyFailureCache.Set(key, count+1, cache.DefaultExpiration)
	}
}

func (p *pool) fetchResourceWith(ctx context.Context, path string, cb DataCallback, with string) (err error) {
	fetchCalledTotalMetric.WithLabelValues(resourceTypeCar).Add(1)
	if recordIfContextErr(resourceTypeCar, ctx, "fetchResourceWith") {
		return ctx.Err()
	}

	// wait for pool to be initialised
	<-p.started

	// if the cid is in the cool down cache, we fail the request.
	p.fetchKeyLk.RLock()
	if at, ok := p.fetchKeyCoolDownCache.Get(path); ok {
		p.fetchKeyLk.RUnlock()

		expireAt := at.(time.Time)
		return &ErrCoolDown{
			Path:       path,
			retryAfter: time.Until(expireAt),
		}
	}
	p.fetchKeyLk.RUnlock()

	aff := with
	if aff == "" {
		aff = path
	}

	p.lk.RLock()
	nodes := p.th.GetNodes(tieredhashing.TierMain, aff, p.config.MaxRetrievalAttempts)
	if len(nodes) < p.config.MaxRetrievalAttempts {
		nodes = append(nodes,
			p.th.GetNodes(tieredhashing.TierUnknown, aff, p.config.MaxRetrievalAttempts-len(nodes))...,
		)
	} else {
		goLogger.Infow("using all main set nodes for CAR", "path", path, "aff", aff, "numNodes", len(nodes))
	}
	p.lk.RUnlock()
	if len(nodes) == 0 {
		return ErrNoBackend
	}

	carFetchStart := time.Now()

	pq := []string{path}
	for i := 0; i < len(nodes); i++ {
		if recordIfContextErr(resourceTypeCar, ctx, "fetchResourceWithLoop") {
			return ctx.Err()
		}

		// sample request for mirroring
		if p.config.MirrorFraction > rand.Float64() {
			select {
			case p.mirrorSamples <- mirroredPoolRequest{node: nodes[i], path: pq[0], key: aff}:
			default:
			}
		}
		err = p.fetchResourceAndUpdate(ctx, nodes[i], pq[0], i, cb)
		if err != nil && errors.Is(err, context.Canceled) {
			return err
		}

		var epr = ErrPartialResponse{}
		if err == nil {
			pq = pq[1:]
			if len(pq) == 0 {
				durationMs := time.Since(carFetchStart).Milliseconds()
				// TODO: how to account for total retrieved data
				//fetchSpeedPerBlockMetric.Observe(float64(float64(len(blk.RawData())) / float64(durationMs)))
				fetchDurationCarSuccessMetric.Observe(float64(durationMs))
				return
			} else {
				// TODO: potentially worth doing something smarter here based on what the current state
				// of permanent vs temporary errors is.

				// for now: reset i on partials so we also give them a chance to retry.
				i = -1
			}
		} else if errors.As(err, &epr) {
			if len(epr.StillNeed) == 0 {
				// the error was ErrPartial, but no additional needs were specified treat as
				// any other transient error.
				continue
			}
			pq = pq[1:]
			pq = append(pq, epr.StillNeed...)
			// TODO: potentially worth doing something smarter here based on what the current state
			// of permanent vs temporary errors is.

			// for now: reset i on partials so we also give them a chance to retry.
			i = -1
		}
	}

	fetchDurationCarFailureMetric.Observe(float64(time.Since(carFetchStart).Milliseconds()))
	p.updateFetchKeyCoolDown(path)

	// Saturn fetch failed after exhausting all retrieval attempts, we can return the error.
	return
}

func (p *pool) fetchBlockAndUpdate(ctx context.Context, node string, c cid.Cid, attempt int) (blk blocks.Block, err error) {
	blk, rm, err := p.doFetch(ctx, node, c, attempt)
	if err != nil && errors.Is(err, context.Canceled) {
		return nil, err
	}
	if err != nil {
		goLogger.Debugw("fetch attempt failed", "from", node, "attempt", attempt, "of", c, "error", err)
	}

	err = p.commonUpdate(node, rm, err)
	return
}

func (p *pool) fetchResourceAndUpdate(ctx context.Context, node string, path string, attempt int, cb DataCallback) (err error) {
	rm, err := p.fetchResource(ctx, node, path, "application/vnd.ipld.car", attempt, cb)

	if err != nil && errors.Is(err, context.Canceled) {
		return err
	}
	if err != nil {
		goLogger.Debugw("fetch attempt failed", "from", node, "attempt", attempt, "of", path, "error", err)
	}

	p.commonUpdate(node, rm, err)
	return
}

func (p *pool) commonUpdate(node string, rm tieredhashing.ResponseMetrics, err error) (ferr error) {
	p.lk.Lock()
	defer p.lk.Unlock()

	ferr = err
	if err == nil && rm.Success {
		p.th.RecordSuccess(node, rm)

		if p.th.IsInitDone() {
			p.poolInitDone.Do(func() {
				poolEnoughObservationsForMainSetDurationMetric.Set(float64(time.Since(p.th.StartAt).Milliseconds()))
			})
		}

		// Saturn fetch worked, we return the block.
		return
	}

	fr := p.th.RecordFailure(node, rm)
	if fr != nil {
		poolRemovedFailureTotalMetric.WithLabelValues(string(fr.Tier), fr.Reason).Inc()
		poolRemovedConnFailureTotalMetric.WithLabelValues(string(fr.Tier)).Add(float64(fr.ConnErrors))
		poolRemovedReadFailureTotalMetric.WithLabelValues(string(fr.Tier)).Add(float64(fr.NetworkErrors))
		poolRemovedNon2xxTotalMetric.WithLabelValues(string(fr.Tier)).Add(float64(fr.ResponseCodes))

		if fr.MainToUnknownChange != 0 || fr.UnknownToMainChange != 0 {
			poolTierChangeMetric.WithLabelValues(tierMainToUnknown).Set(float64(fr.MainToUnknownChange))
			poolTierChangeMetric.WithLabelValues(tierUnknownToMain).Set(float64(fr.UnknownToMainChange))
		}
	}

	if p.th.DoRefresh() {
		select {
		case p.refresh <- struct{}{}:
		default:
		}
	}

	return
}<|MERGE_RESOLUTION|>--- conflicted
+++ resolved
@@ -68,7 +68,6 @@
 		return p.config.OrchestratorOverride, nil
 	}
 
-<<<<<<< HEAD
 	client := p.config.OrchestratorClient
 
 	req, err := http.NewRequest("GET", p.config.OrchestratorEndpoint.String(), nil)
@@ -87,9 +86,7 @@
 	}
 
 	resp, err := client.Do(req)
-=======
-	resp, err := p.config.OrchestratorClient.Get(p.config.OrchestratorEndpoint.String())
->>>>>>> a070eee3
+
 	if err != nil {
 		goLogger.Warnw("failed to get backends from orchestrator", "err", err, "endpoint", p.config.OrchestratorEndpoint)
 		return nil, err
